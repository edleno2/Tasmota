/*
  el-GR.h - localization for Greek - Greece for Sonoff-Tasmota

  Copyright (C) 2018  Theo Arends (translated by Nick Galfas)

  This program is free software: you can redistribute it and/or modify
  it under the terms of the GNU General Public License as published by
  the Free Software Foundation, either version 3 of the License, or
  (at your option) any later version.

  This program is distributed in the hope that it will be useful,
  but WITHOUT ANY WARRANTY; without even the implied warranty of
  MERCHANTABILITY or FITNESS FOR A PARTICULAR PURPOSE.  See the
  GNU General Public License for more details.

  You should have received a copy of the GNU General Public License
  along with this program.  If not, see <http://www.gnu.org/licenses/>.
*/

#ifndef _LANGUAGE_EL_GR_H_
#define _LANGUAGE_EL_GR_H_

/*************************** ATTENTION *******************************\
 *
 * Due to memory constraints only UTF-8 is supported.
 * To save code space keep text as short as possible.
 * Time and Date provided by SDK can not be localized (yet).
 * Use online command StateText to translate ON, OFF, HOLD and TOGGLE.
 * Use online command Prefix to translate cmnd, stat and tele.
 *
 * Updated until v6.3.0
\*********************************************************************/

#define LANGUAGE_MODULE_NAME         // Enable to display "Module Generic" (ie Spanish), Disable to display "Generic Module" (ie English)

#define LANGUAGE_LCID 1032
// HTML (ISO 639-1) Language Code
#define D_HTML_LANGUAGE "el"

// "2017-03-07T11:08:02" - ISO8601:2004
#define D_YEAR_MONTH_SEPARATOR "-"
#define D_MONTH_DAY_SEPARATOR "-"
#define D_DATE_TIME_SEPARATOR "T"
#define D_HOUR_MINUTE_SEPARATOR ":"
#define D_MINUTE_SECOND_SEPARATOR ":"

#define D_DAY3LIST "ΚυρΔευΤριΤετΠεμΠαρΣαβ"
#define D_MONTH3LIST "ΙανΦεβΜαρΑπρΜαϊΙονΙολΑυγΣεπΟκτΝοεΔεκ"

// Non JSON decimal separator
#define D_DECIMAL_SEPARATOR ","

// Common
#define D_ADMIN "Διαχειριστής"
#define D_AIR_QUALITY "Ποιότητα αέρα"
#define D_AP "AP"                    // Access Point
#define D_AS "ως"
#define D_AUTO "ΑΥΤΟΜΑΤΟ"
#define D_BLINK "Blink"
#define D_BLINKOFF "BlinkOff"
#define D_BOOT_COUNT "Καταμέτρηση εκκινήσεων"
#define D_BRIGHTLIGHT "Φωτεινό"
#define D_BSSID "BSSId"
#define D_BUTTON "Πλήκτρο"
#define D_BY "από"                    // Written by me
#define D_BYTES "Bytes"
#define D_CELSIUS "Κελσίου"
#define D_CHANNEL "Κανάλι"
#define D_CO2 "Διοξείδιο του άνθρακα"
#define D_CODE "κώδικας"                // Button code
#define D_COLDLIGHT "Ψυχρό"
#define D_COMMAND "Εντολή"
#define D_CONNECTED "Συνδεδεμένο"
#define D_COUNT "Μέτρηση"
#define D_COUNTER "Μετρητής"
#define D_CURRENT "Τάση"          // As in Voltage and Current
#define D_DATA "Δεδομένα"
#define D_DARKLIGHT "Σκοτεινό"
#define D_DEBUG "Debug"
#define D_DISABLED "Ανενεργό"
#define D_DISTANCE "Απόσταση"
#define D_DNS_SERVER "Διακομιστής DNS"
#define D_DONE "Ολοκληρώθηκε"
#define D_DST_TIME "DST"
#define D_ECO2 "eCO2"
#define D_EMULATION "Εξομoίωση"
#define D_ENABLED "Ενεργό"
#define D_ERASE "Διαγραφή"
#define D_ERROR "Σφάλμα"
#define D_FAHRENHEIT "Φαρενάιτ"
#define D_FAILED "Απέτυχε"
#define D_FALLBACK "Fallback"
#define D_FALLBACK_TOPIC "Fallback Topic"
#define D_FALSE "Ψευδές"
#define D_FILE "Αρχείο"
#define D_FREE_MEMORY "Ελεύθερη μνήμη"
#define D_FREQUENCY "Συχνότητα"
#define D_GAS "Αέριο"
#define D_GATEWAY "Πύλη"
#define D_GROUP "Ομάδα"
#define D_HOST "Host"
#define D_HOSTNAME "Hostname"
#define D_HUMIDITY "Υγρασία"
#define D_ILLUMINANCE "Φωτεινότητα"
#define D_IMMEDIATE "άμεσο"      // Button immediate
#define D_INDEX "Κατάλογος"
#define D_INFO "Πληροφορίες"
#define D_INFRARED "Υπέρυθρο"
#define D_INITIALIZED "Αρχικοποιήθηκε"
#define D_IP_ADDRESS "Διεύθυνση IP"
#define D_LIGHT "Φως"
#define D_LWT "LWT"
#define D_MODULE "Μονάδα"
#define D_MQTT "MQTT"
#define D_MULTI_PRESS "ανίχνευση για πολλαπλά πατήματα"
#define D_NOISE "Θόρυβος"
#define D_NONE "Κανένα"
#define D_OFF "Off"
#define D_OFFLINE "Offline"
#define D_OK "Ok"
#define D_ON "On"
#define D_ONLINE "Online"
#define D_PASSWORD "Κωδικός"
#define D_PORT "Θύρα"
#define D_POWER_FACTOR "Συντελεστής Ισχύος"
#define D_POWERUSAGE "Ισχύς"
#define D_POWERUSAGE_ACTIVE "Ενεργός ισχύς"
#define D_POWERUSAGE_APPARENT "Φαινόμενη ισχύς"
#define D_POWERUSAGE_REACTIVE "Άεργη ισχύς"
#define D_PRESSURE "Πίεση"
#define D_PRESSUREATSEALEVEL "Πίεση στo επίπεδο θάλασσας"
#define D_PROGRAM_FLASH_SIZE "Μέγεθος προγράμματος στη Flash"
#define D_PROGRAM_SIZE "Μέγεθος προγράμματος"
#define D_PROJECT "Έργο"
#define D_RECEIVED "Ελήφθη"
#define D_RESTART "Επανεκκίνηση"
#define D_RESTARTING "Επανεκκινεί"
#define D_RESTART_REASON "Αιτία επανεκκίνησης"
#define D_RESTORE "επαναφορά"
#define D_RETAINED "διακράτηση"
#define D_RULE "Κανόνας"
#define D_SAVE "Αποθήκευση"
#define D_SENSOR "Αισθητήρας"
#define D_SSID "SSId"
#define D_START "Εκκίνηση"
#define D_STD_TIME "STD"
#define D_STOP "Τερματισμός"
#define D_SUBNET_MASK "Μάσκα υποδικτύου"
#define D_SUBSCRIBE_TO "Εγγραφή στο"
#define D_SUCCESSFUL "Επιτυχές"
#define D_SUNRISE "Σούρουπο"
#define D_SUNSET "Ηλιοβασίλεμα"
#define D_TEMPERATURE "Θερμοκρασία"
#define D_TO "έως"
#define D_TOGGLE "Εναλλαγή"
#define D_TOPIC "Topic"
#define D_TRANSMIT "Μετάδοση"
#define D_TRUE "Αληθές"
#define D_TVOC "TVOC"
#define D_UPGRADE "αναβάθμιση"
#define D_UPLOAD "Ανέβασμα"
#define D_UPTIME "Χρόνος λειτουργίας"
#define D_USER "Χρήστης"
#define D_UTC_TIME "UTC"
#define D_UV_INDEX "Δείκτης UV"
#define D_UV_INDEX_1 "Χαμηλό"
#define D_UV_INDEX_2 "Μέτριο"
#define D_UV_INDEX_3 "Υψηλό"
#define D_UV_INDEX_4 "Κίνδυνος"
#define D_UV_INDEX_5 "Έγκαυμα L1/2"
#define D_UV_INDEX_6 "Έγκαυμα L3"
#define D_UV_INDEX_7 "OoR"
#define D_UV_LEVEL "Επίπεδο UV"
#define D_UV_POWER "Ένταση UV"
#define D_VERSION "Έκδοση"
#define D_VOLTAGE "Τάση"
#define D_WEIGHT "Βάρος"
#define D_WARMLIGHT "Θερμό"
#define D_WEB_SERVER "Διακομιστής Web"

// sonoff.ino
#define D_WARNING_MINIMAL_VERSION "ΠΡΟΕΙΔΟΠΟΙΗΣΗ Αυτή η έκδοση δεν αποθηκεύει τις ρυθμίσεις"
#define D_LEVEL_10 "επίπεδο 1-0"
#define D_LEVEL_01 "επίπεδο 0-1"
#define D_SERIAL_LOGGING_DISABLED "Η καταγραφή σειριακής θύρας είναι απενεργοποιημένη"
#define D_SYSLOG_LOGGING_REENABLED "Η καταγραφή Syslog επαναενεργοποιήθηκε"

#define D_SET_BAUDRATE_TO "Ορισμός Baudrate σε"
#define D_RECEIVED_TOPIC "Received Topic"
#define D_DATA_SIZE "Μέγεθος δεδομένων"
#define D_ANALOG_INPUT "Αναλογικό"

// support.ino
#define D_OSWATCH "osWatch"
#define D_BLOCKED_LOOP "Blocked Loop"
#define D_WPS_FAILED_WITH_STATUS "Το WPSconfig ΑΠΕΤΥΧΕ με status"
#define D_ACTIVE_FOR_3_MINUTES "ενεργό για 3 λεπτά"
#define D_FAILED_TO_START "απέτυχε να εκκινήσει"
#define D_PATCH_ISSUE_2186 "Patch issue 2186"
#define D_CONNECTING_TO_AP "Συνδέεται στο AP"
#define D_IN_MODE "σε mode"
#define D_CONNECT_FAILED_NO_IP_ADDRESS "Αποτυχία σύνδεσης, δεν απονεμήθηκε διεύθυνση IP"
#define D_CONNECT_FAILED_AP_NOT_REACHED "Αποτυχία σύνδεσης, δεν ανταποκρίνεται το AP"
#define D_CONNECT_FAILED_WRONG_PASSWORD "Αποτυχία σύνδεσης, λάθος κωδικός για το AP"
#define D_CONNECT_FAILED_AP_TIMEOUT "Αποτυχία σύνδεσης, λήξη ορίου απόκρισης από το AP"
#define D_ATTEMPTING_CONNECTION "Προσπάθεια για σύνδεση..."
#define D_CHECKING_CONNECTION "Έλεγχος σύνδεσης..."
#define D_QUERY_DONE "Ολοκλήρωση ερωτήματος. Βρέθηκε υπηρεσία MQTT"
#define D_MQTT_SERVICE_FOUND "Βρέθηκε υπηρεσία MQTT στο"
#define D_FOUND_AT "βρέθηκε στο"
#define D_SYSLOG_HOST_NOT_FOUND "Δε βρέθηκε Syslog Host"

// settings.ino
#define D_SAVED_TO_FLASH_AT "Αποθηκεύτηκε από τη Flash στο"
#define D_LOADED_FROM_FLASH_AT "Φορτώθηκε από τη Flash στο"
#define D_USE_DEFAULTS "Χρήση προεπιλογών"
#define D_ERASED_SECTOR "Διαγραφή τομέα"

// webserver.ino
#define D_NOSCRIPT "To use Tasmota, please enable JavaScript"
#define D_MINIMAL_FIRMWARE_PLEASE_UPGRADE "MINIMAL firmware - παρακαλώ αναβαθμίστε"
#define D_WEBSERVER_ACTIVE_ON "Ενεργός διακομιστής Web στο"
#define D_WITH_IP_ADDRESS "με διεύθυνση IP"
#define D_WEBSERVER_STOPPED "Ο διακομιστής Web σταμάτησε"
#define D_FILE_NOT_FOUND "Δε βρέθηκε το αρχείο"
#define D_REDIRECTED "Ανακατεύθυνση στο captive portal"
#define D_WIFIMANAGER_SET_ACCESSPOINT_AND_STATION "Wifimanager set AccessPoint and keep Station"
#define D_WIFIMANAGER_SET_ACCESSPOINT "Wifimanager set AccessPoint"
#define D_TRYING_TO_CONNECT "Προσπάθεια σύνδεσης της συσκευής σε ασύρματο δίκτυο"

#define D_RESTART_IN "Επανεκκίνηση σε"
#define D_SECONDS "δευτερόλεπτα"
#define D_DEVICE_WILL_RESTART "Η συσκευή θα επανεκκινήσει σε λίγα δευτερόλεπτα"
#define D_BUTTON_TOGGLE "Εναλλαγή"
#define D_CONFIGURATION "Ρυθμίσεις"
#define D_INFORMATION "Πληροφορίες"
#define D_FIRMWARE_UPGRADE "Αναβάθμιση Firmware"
#define D_CONSOLE "Κονσόλα"
#define D_CONFIRM_RESTART "Επιβεβαίωση επανεκκίνησης"

#define D_CONFIGURE_MODULE "Ρυθμίσεις μονάδας"
#define D_CONFIGURE_WIFI "Ρυθμίσεις WiFi"
#define D_CONFIGURE_MQTT "Ρυθμίσεις MQTT"
#define D_CONFIGURE_DOMOTICZ "Ρυθμίσεις Domoticz"
#define D_CONFIGURE_LOGGING "Ρυθμίσεις καταγραφής"
#define D_CONFIGURE_OTHER "Άλλες ρυθμίσεις"
#define D_CONFIRM_RESET_CONFIGURATION "Επιβεβαίωση αρχικοποίησης στις προεπιλεγμένες ρυθμίσεις"
#define D_RESET_CONFIGURATION "Αρχικοποίηση-reset ρυθμίσεων"
#define D_BACKUP_CONFIGURATION "Αποθήκευση ρυθμίσεων"
#define D_RESTORE_CONFIGURATION "Επαναφορά ρυθμίσεων"
#define D_MAIN_MENU "Κεντρικό μενού"

#define D_MODULE_PARAMETERS "Παράμετροι μονάδας"
#define D_MODULE_TYPE "Τύπος μονάδας"
#define D_GPIO "GPIO"
#define D_SERIAL_IN "Serial In"
#define D_SERIAL_OUT "Serial Out"

#define D_WIFI_PARAMETERS "Παράμετροι Wifi"
#define D_SCAN_FOR_WIFI_NETWORKS "Σάρωση για δίκτυα Wifi"
#define D_SCAN_DONE "Η σάρωση ολοκληρώθηκε"
#define D_NO_NETWORKS_FOUND "Δε βρέθηκαν δίκτυα"
#define D_REFRESH_TO_SCAN_AGAIN "Πατήστε ανανέωση για μια νέα σάρωση"
#define D_DUPLICATE_ACCESSPOINT "Διπλότυπο AccessPoint"
#define D_SKIPPING_LOW_QUALITY "Παράκαμψη λόγω χαμηλής ποιότητας"
#define D_RSSI "RSSI"
#define D_WEP "WEP"
#define D_WPA_PSK "WPA PSK"
#define D_WPA2_PSK "WPA2 PSK"
#define D_AP1_SSID "AP1 SSId"
#define D_AP1_PASSWORD "AP1 Κωδικός"
#define D_AP2_SSID "AP2 SSId"
#define D_AP2_PASSWORD "AP2 Κωδικός"

#define D_MQTT_PARAMETERS "Παράμετροι MQTT"
#define D_CLIENT "Πελάτης"
#define D_FULL_TOPIC "Full Topic"

#define D_LOGGING_PARAMETERS "Παράμετροι καταγραφής"
#define D_SERIAL_LOG_LEVEL "Επίπεδο καταγραφής Σειριακής"
#define D_WEB_LOG_LEVEL "Επίπεδο καταγραφής Web"
#define D_SYS_LOG_LEVEL "Επίπεδο καταγραφής Syslog"
#define D_MORE_DEBUG "More debug"
#define D_SYSLOG_HOST "Εξυπηρετητής Syslog"
#define D_SYSLOG_PORT "Θύρα Syslog"
#define D_TELEMETRY_PERIOD "Περίοδος τηλεμετρίας"

#define D_OTHER_PARAMETERS "Άλλες παράμετροι"
#define D_WEB_ADMIN_PASSWORD "Κωδικός διαχειριστή"
#define D_MQTT_ENABLE "Ενεργοποίηση MQTT"
#define D_FRIENDLY_NAME "Φιλική ονομασία"
#define D_BELKIN_WEMO "Belkin WeMo"
#define D_HUE_BRIDGE "Hue Bridge"
#define D_SINGLE_DEVICE "μονή συσκευή"
#define D_MULTI_DEVICE "πολλαπλές συσκευές"

#define D_SAVE_CONFIGURATION "Αποθήκευση ρυθμίσεων"
#define D_CONFIGURATION_SAVED "Οι ρυθμίσεις αποθηκεύτηκαν"
#define D_CONFIGURATION_RESET "Επαναφορά ρυθμίσεων"

#define D_PROGRAM_VERSION "Έκδοση προγράμματος"
#define D_BUILD_DATE_AND_TIME "Ημερομηνία έκδοσης"
#define D_CORE_AND_SDK_VERSION "Έκδοση Core/SDK"
#define D_FLASH_WRITE_COUNT "Καταμέτρηση εγγραφών στη Flash"
#define D_MAC_ADDRESS "MAC Address"
#define D_MQTT_HOST "MQTT Διακομιστής"
#define D_MQTT_PORT "MQTT Θύρα"
#define D_MQTT_CLIENT "MQTT Πελάτης"
#define D_MQTT_USER "MQTT Χρήστης"
#define D_MQTT_TOPIC "MQTT Topic"
#define D_MQTT_GROUP_TOPIC "MQTT Group Topic"
#define D_MQTT_FULL_TOPIC "MQTT Full Topic"
#define D_MDNS_DISCOVERY "mDNS Discovery"
#define D_MDNS_ADVERTISE "mDNS Advertise"
#define D_ESP_CHIP_ID "ESP Chip Id"
#define D_FLASH_CHIP_ID "Flash Chip Id"
#define D_FLASH_CHIP_SIZE "Μέγεθος Flash"
#define D_FREE_PROGRAM_SPACE "Ελεύθερος χώρος προγράμματος"

#define D_UPGRADE_BY_WEBSERVER "Αναβάθμιση μέσω web server"
#define D_OTA_URL "OTA URL"
#define D_START_UPGRADE "Εκκίνηση αναβάθμισης"
#define D_UPGRADE_BY_FILE_UPLOAD "Αναβάθμιση μέσω μεταφόρτωσης αρχείου"
#define D_UPLOAD_STARTED "Η μεταφόρτωση ξεκίνησε"
#define D_UPGRADE_STARTED "Η αναβάθμιση ξεκίνησε"
#define D_UPLOAD_DONE "Η μεταφόρτωση ολοκληρώθηκε"
#define D_UPLOAD_ERR_1 "Δεν έχει επιλεγεί αρχείο"
#define D_UPLOAD_ERR_2 "Δεν υπάρχει επαρκής χώρος"
#define D_UPLOAD_ERR_3 "Magic byte is not 0xE9"
#define D_UPLOAD_ERR_4 "Το μέγεθος προγράμματος είναι μεγαλύτερο από την πραγματική μνήμη Flash"
#define D_UPLOAD_ERR_5 "Upload buffer miscompare"
#define D_UPLOAD_ERR_6 "Η μεταφόρτωση απέτυχε. Επιλέξτε επίπεδο καταγραφής 3"
#define D_UPLOAD_ERR_7 "Η μεταφόρτωση ματαιώθηκε"
#define D_UPLOAD_ERR_8 "Μη έγκυρο αρχείο"
#define D_UPLOAD_ERR_9 "Πολύ μεγάλο αρχείο"
#define D_UPLOAD_ERR_10 "Αποτυχία αρχικοποίησης RF chip"
#define D_UPLOAD_ERR_11 "Αποτυχία σβησίματος στο RF chip"
#define D_UPLOAD_ERR_12 "Αποτυχία εγγραφής στο RF chip"
#define D_UPLOAD_ERR_13 "Failed to decode RF firmware"
#define D_UPLOAD_ERROR_CODE "Κωδικός λάθους στη μεταφόρτωση"

#define D_ENTER_COMMAND "Εισαγωγή εντολής"
#define D_ENABLE_WEBLOG_FOR_RESPONSE "Ενεργοποιήστε το weblog 2 εαν περιμένετε απόκριση"
#define D_NEED_USER_AND_PASSWORD "Χρειάζεται user=<username>&password=<password>"

// xdrv_01_mqtt.ino
#define D_FINGERPRINT "Επιβεβαίωση αποτυπώματος TLS..."
#define D_TLS_CONNECT_FAILED_TO "Αποτυχία σύνδεσης TLS στο"
#define D_RETRY_IN "Νέα προσπάθεια σε"
#define D_VERIFIED "Επιβεβαιώθηκε με χρήση αποτυπώματος TLS"
#define D_INSECURE "Επισφαλής σύνδεση λόγω άκυρου αποτυπώματος TLS"
#define D_CONNECT_FAILED_TO "Αποτυχία σύνδεσης στο"

// xplg_wemohue.ino
#define D_MULTICAST_DISABLED "Απενεργοποιημένο Multicast"
#define D_MULTICAST_REJOINED "Επανασύνδεση Multicast"
#define D_MULTICAST_JOIN_FAILED "Αποτυχία σύνδεσης Multicast"
#define D_FAILED_TO_SEND_RESPONSE "Αποτυχία αποστολής απόκρισης"

#define D_WEMO "WeMo"
#define D_WEMO_BASIC_EVENT "WeMo βασικό event"
#define D_WEMO_EVENT_SERVICE "WeMo υπηρεσία event"
#define D_WEMO_META_SERVICE "WeMo υπηρεσία meta"
#define D_WEMO_SETUP "WeMo ρυθμίσεις"
#define D_RESPONSE_SENT "Αποστολή απάντησης"

#define D_HUE "Hue"
#define D_HUE_BRIDGE_SETUP "Hue ρυθμίσεις"
#define D_HUE_API_NOT_IMPLEMENTED "Δε βρέθηκε εφαρμογή Hue API"
#define D_HUE_API "Hue API"
#define D_HUE_POST_ARGS "Hue POST args"
#define D_3_RESPONSE_PACKETS_SENT "Στάλθηκαν 3 πακέτα απόκρισης"

// xdrv_07_domoticz.ino
#define D_DOMOTICZ_PARAMETERS "Ρυθμίσεις Domoticz"
#define D_DOMOTICZ_IDX "Idx"
#define D_DOMOTICZ_KEY_IDX "Key idx"
#define D_DOMOTICZ_SWITCH_IDX "Switch idx"
#define D_DOMOTICZ_SENSOR_IDX "Sensor idx"
  #define D_DOMOTICZ_TEMP "Temp"
  #define D_DOMOTICZ_TEMP_HUM "Temp,Hum"
  #define D_DOMOTICZ_TEMP_HUM_BARO "Temp,Hum,Baro"
  #define D_DOMOTICZ_POWER_ENERGY "Power,Energy"
  #define D_DOMOTICZ_ILLUMINANCE "Illuminance"
  #define D_DOMOTICZ_COUNT "Count/PM1"
  #define D_DOMOTICZ_VOLTAGE "Voltage/PM2.5"
  #define D_DOMOTICZ_CURRENT "Current/PM10"
  #define D_DOMOTICZ_AIRQUALITY "AirQuality"
#define D_DOMOTICZ_UPDATE_TIMER "Update timer"

// xdrv_09_timers.ino
#define D_CONFIGURE_TIMER "Ρυθμίσεις Χρονικών"
#define D_TIMER_PARAMETERS "Παράμετροι χρονικών"
#define D_TIMER_ENABLE "Ενεργοποίηση χρονικών"
#define D_TIMER_ARM "Οπλισμένο"
#define D_TIMER_TIME "Ώρα"
#define D_TIMER_DAYS "Μέρες"
#define D_TIMER_REPEAT "Επανάληψη"
#define D_TIMER_OUTPUT "Έξοδος"
#define D_TIMER_ACTION "Λειτουργία"

// xdrv_10_knx.ino
#define D_CONFIGURE_KNX "Ρυθμίσεις KNX"
#define D_KNX_PARAMETERS "Παράμετροι KNX"
#define D_KNX_GENERAL_CONFIG "Γενικά"
#define D_KNX_PHYSICAL_ADDRESS "Διεύθυνση Μνήμης"
#define D_KNX_PHYSICAL_ADDRESS_NOTE "( Πρέπει να είναι μοναδική στο KNX δίκτυο )"
#define D_KNX_ENABLE "Ενεργοποίηση KNX"
#define D_KNX_GROUP_ADDRESS_TO_WRITE "Αποστολή δεδομένων σε Ομάδα Διευθύνσεων"
#define D_ADD "Προσθήκη"
#define D_DELETE "Διαγραφή"
#define D_REPLY "Επανάληψη"
#define D_KNX_GROUP_ADDRESS_TO_READ "Ομάδα Διευθύνσεων που θα λάβει τα Δεδομένα"
#define D_LOG_KNX "KNX: "
#define D_RECEIVED_FROM "Στάλθηκε από"
#define D_KNX_COMMAND_WRITE "Εγγραφή"
#define D_KNX_COMMAND_READ "Ανάγνωση"
#define D_KNX_COMMAND_OTHER "Άλλο"
#define D_SENT_TO "αποστολή σε"
#define D_KNX_WARNING "Η Ομάδα Διευθύνσεων ( 0 / 0 / 0 ) είναι δεσμευμένη και δεν μπορεί να χρησιμοποιηθεί."
#define D_KNX_ENHANCEMENT "Βελτίωση επικοινωνίας"
#define D_KNX_TX_SLOT "KNX TX"
#define D_KNX_RX_SLOT "KNX RX"

// xdrv_03_energy.ino
#define D_ENERGY_TODAY "Ενέργεια σήμερα"
#define D_ENERGY_YESTERDAY "Ενέργεια χθες"
#define D_ENERGY_TOTAL "Ενέργεια συνολικά"

// xsns_05_ds18b20.ino
#define D_SENSOR_BUSY "Ο αισθητήρας είναι απασχολημένος"
#define D_SENSOR_CRC_ERROR "Σφάλμα CRC αισθητήρα"
#define D_SENSORS_FOUND "Βρέθηκαν αισθητήρες"

// xsns_06_dht.ino
#define D_TIMEOUT_WAITING_FOR "Αναμονή Timeout για"
#define D_START_SIGNAL_LOW "χαμηλό αρχικό σήμα"
#define D_START_SIGNAL_HIGH "υψηλό αρχικό σήμα"
#define D_PULSE "παλμός"
#define D_CHECKSUM_FAILURE "Αποτυχία Checksum"

// xsns_07_sht1x.ino
#define D_SENSOR_DID_NOT_ACK_COMMAND "Ο αισθητήρας δεν έστειλε εντολή ACK"
#define D_SHT1X_FOUND "Βρέθηκε SHT1X"

// xsns_18_pms5003.ino
#define D_STANDARD_CONCENTRATION "CF-1 PM"     // Standard Particle CF-1 Particle Matter
#define D_ENVIRONMENTAL_CONCENTRATION "PM"     // Environmetal Particle Matter
#define D_PARTICALS_BEYOND "Particals"

// xsns_32_mpu6050.ino
#define D_AX_AXIS "Accel. X-Axis"
#define D_AY_AXIS "Accel. Y-Axis"
#define D_AZ_AXIS "Accel. Z-Axis"
#define D_GX_AXIS "Gyro X-Axis"
#define D_GY_AXIS "Gyro Y-Axis"
#define D_GZ_AXIS "Gyro Z-Axis"

// xsns_34_hx711.ino
#define D_HX_CAL_REMOVE "Απομακρύνετε το βαρίδιο"
#define D_HX_CAL_REFERENCE "Τοποθετήστε το βαρίδιο αναφοράς"
#define D_HX_CAL_DONE "Βαθμονομήθηκε"
#define D_HX_CAL_FAIL "Αποτυχία βαθμονόμησης"
#define D_RESET_HX711 "Αρχικοποίηση ζυγαριάς"
#define D_CONFIGURE_HX711 "Ρύθμιση ζυγαριάς"
#define D_HX711_PARAMETERS "Παράμετροι ζυγαριάς"
#define D_ITEM_WEIGHT "Βάρος αντικειμένου"
#define D_REFERENCE_WEIGHT "Βάρος αναφοράς"
#define D_CALIBRATE "Βαθμονόμησε"
#define D_CALIBRATION "Βαθμονόμηση"

//xsns_35_tx20.ino
#define D_TX20_WIND_DIRECTION "Κατεύθυνση ανέμου"
#define D_TX20_WIND_SPEED "Ταχύτητα ανέμου"
#define D_TX20_WIND_SPEED_AVG "Μέση ταχύτητα ανέμου"
#define D_TX20_WIND_SPEED_MAX "Μέγιστη ταχύτητα ανέμου"
#define D_TX20_NORTH "Β"
#define D_TX20_EAST "Α"
#define D_TX20_SOUTH "Ν"
#define D_TX20_WEST "Δ"

// sonoff_template.h
#define D_SENSOR_NONE     "Κανένα"
#define D_SENSOR_DHT11    "DHT11"
#define D_SENSOR_AM2301   "AM2301"
#define D_SENSOR_SI7021   "SI7021"
#define D_SENSOR_DS18X20  "DS18x20"
#define D_SENSOR_I2C_SCL  "I2C SCL"
#define D_SENSOR_I2C_SDA  "I2C SDA"
#define D_SENSOR_WS2812   "WS2812"
#define D_SENSOR_DFR562   "MP3 Player"
#define D_SENSOR_IRSEND   "IRsend"
#define D_SENSOR_SWITCH   "Διακόπτης" // Suffix "1"
#define D_SENSOR_BUTTON   "Κουμπί"    // Suffix "1"
#define D_SENSOR_RELAY    "Ρελέ"      // Suffix "1i"
#define D_SENSOR_LED      "Led"       // Suffix "1i"
#define D_SENSOR_PWM      "PWM"       // Suffix "1"
#define D_SENSOR_COUNTER  "Μετρητής"  // Suffix "1"
#define D_SENSOR_IRRECV   "IRrecv"
#define D_SENSOR_MHZ_RX   "MHZ Rx"
#define D_SENSOR_MHZ_TX   "MHZ Tx"
#define D_SENSOR_PZEM004_RX  "PZEM004 Rx"
#define D_SENSOR_PZEM016_RX  "PZEM016 Rx"
#define D_SENSOR_PZEM017_RX  "PZEM017 Rx"
#define D_SENSOR_PZEM0XX_TX  "PZEM0XX Tx"
#define D_SENSOR_SAIR_RX  "SAir Rx"
#define D_SENSOR_SAIR_TX  "SAir Tx"
#define D_SENSOR_SPI_CS   "SPI CS"
#define D_SENSOR_SPI_DC   "SPI DC"
#define D_SENSOR_BACKLIGHT "BkLight"
#define D_SENSOR_PMS5003  "PMS5003"
#define D_SENSOR_SDS0X1_RX "SDS0X1 Rx"
#define D_SENSOR_SDS0X1_TX "SDS0X1 Tx"
#define D_SENSOR_SBR_RX   "SerBr Rx"
#define D_SENSOR_SBR_TX   "SerBr Tx"
#define D_SENSOR_SR04_TRIG "SR04 Tri"
#define D_SENSOR_SR04_ECHO "SR04 Ech"
#define D_SENSOR_SDM120_TX "SDM120/220 Tx"
#define D_SENSOR_SDM120_RX "SDM120/220 Rx"
#define D_SENSOR_SDM630_TX "SDM630 Tx"
#define D_SENSOR_SDM630_RX "SDM630 Rx"
#define D_SENSOR_TM1638_CLK "TM16 CLK"
#define D_SENSOR_TM1638_DIO "TM16 DIO"
#define D_SENSOR_TM1638_STB "TM16 STB"
#define D_SENSOR_HX711_SCK "HX711 SCK"
#define D_SENSOR_HX711_DAT "HX711 DAT"
#define D_SENSOR_TX20_TX "TX20"
#define D_SENSOR_RFSEND "RFSend"
#define D_SENSOR_RFRECV "RFrecv"
#define D_SENSOR_TUYA_TX "Tuya Tx"
#define D_SENSOR_TUYA_RX "Tuya Rx"
#define D_SENSOR_MGC3130_XFER "MGC3130 Xfer"
#define D_SENSOR_MGC3130_RESET "MGC3130 Reset"
#define D_SENSOR_SSPI_MISO "SSPI MISO"
#define D_SENSOR_SSPI_MOSI "SSPI MOSI"
#define D_SENSOR_SSPI_SCLK "SSPI SCLK"
#define D_SENSOR_SSPI_CS   "SSPI CS"
#define D_SENSOR_SSPI_DC   "SSPI DC"

// Units
#define D_UNIT_AMPERE "A"
#define D_UNIT_CENTIMETER "cm"
#define D_UNIT_HERTZ "Hz"
#define D_UNIT_HOUR "Hr"
#define D_UNIT_INCREMENTS "inc"
#define D_UNIT_KILOGRAM "kg"
#define D_UNIT_KILOMETER_PER_HOUR "km/h"  // or "km/h"
#define D_UNIT_KILOOHM "kOhm"
#define D_UNIT_KILOWATTHOUR "kWh"
#define D_UNIT_LUX "lx"
#define D_UNIT_MICROGRAM_PER_CUBIC_METER "ug/m3"
#define D_UNIT_MICROMETER "um"
#define D_UNIT_MICROSECOND "us"
#define D_UNIT_MILLIAMPERE "mA"
#define D_UNIT_MILLIMETER_MERCURY "mmHg"
#define D_UNIT_MILLISECOND "ms"
#define D_UNIT_MINUTE "Min"
#define D_UNIT_PARTS_PER_BILLION "ppb"
#define D_UNIT_PARTS_PER_DECILITER "ppd"
#define D_UNIT_PARTS_PER_MILLION "ppm"
#define D_UNIT_PRESSURE "hPa"
#define D_UNIT_SECOND "sec"
#define D_UNIT_SECTORS "sectors"
#define D_UNIT_VA "VA"
#define D_UNIT_VAR "VAr"
#define D_UNIT_VOLT "V"
#define D_UNIT_WATT "W"
#define D_UNIT_WATTHOUR "Wh"
#define D_UNIT_WATT_METER_QUADRAT "W/m²"

// Log message prefix
#define D_LOG_APPLICATION "APP: "  // Application
#define D_LOG_BRIDGE "BRG: "       // Bridge
#define D_LOG_CONFIG "CFG: "       // Settings
#define D_LOG_COMMAND "CMD: "      // Command
#define D_LOG_DEBUG "DBG: "        // Debug
#define D_LOG_DHT "DHT: "          // DHT sensor
#define D_LOG_DOMOTICZ "DOM: "     // Domoticz
#define D_LOG_DSB "DSB: "          // DS18xB20 sensor
#define D_LOG_HTTP "HTP: "         // HTTP webserver
#define D_LOG_I2C "I2C: "          // I2C
#define D_LOG_IRR "IRR: "          // Infra Red Received
#define D_LOG_LOG "LOG: "          // Logging
#define D_LOG_MODULE "MOD: "       // Module
#define D_LOG_MDNS "DNS: "         // mDNS
#define D_LOG_MQTT "MQT: "         // MQTT
#define D_LOG_OTHER "OTH: "        // Other
#define D_LOG_RESULT "RSL: "       // Result
#define D_LOG_RFR "RFR: "          // RF Received
#define D_LOG_SERIAL "SER: "       // Serial
#define D_LOG_SHT1 "SHT: "         // SHT1x sensor
#define D_LOG_UPLOAD "UPL: "       // Upload
#define D_LOG_UPNP "UPP: "         // UPnP
#define D_LOG_WIFI "WIF: "         // Wifi

<<<<<<< HEAD
//SDM220
#define D_PHASE_ANGLE     "Phase Angle"
#define D_IMPORT_ACTIVE   "Import Active"
#define D_EXPORT_ACTIVE   "Export Active"
#define D_IMPORT_REACTIVE "Import Reactive"
#define D_EXPORT_REACTIVE "Export Reactive"
#define D_TOTAL_REACTIVE  "Total Reactive"
#define D_UNIT_KWARH      "kVArh"
#define D_UNIT_ANGLE      "Deg"

#endif  // _LANGUAGE_EN_GB_H_
=======
#endif  // _LANGUAGE_EL_GR_H_
>>>>>>> 57c2e01b
<|MERGE_RESOLUTION|>--- conflicted
+++ resolved
@@ -593,7 +593,6 @@
 #define D_LOG_UPNP "UPP: "         // UPnP
 #define D_LOG_WIFI "WIF: "         // Wifi
 
-<<<<<<< HEAD
 //SDM220
 #define D_PHASE_ANGLE     "Phase Angle"
 #define D_IMPORT_ACTIVE   "Import Active"
@@ -604,7 +603,4 @@
 #define D_UNIT_KWARH      "kVArh"
 #define D_UNIT_ANGLE      "Deg"
 
-#endif  // _LANGUAGE_EN_GB_H_
-=======
-#endif  // _LANGUAGE_EL_GR_H_
->>>>>>> 57c2e01b
+#endif  // _LANGUAGE_EL_GR_H_