--- conflicted
+++ resolved
@@ -400,11 +400,7 @@
 #define D_KNX_COMMAND_OTHER "Overige"
 #define D_SENT_TO "verzend naar"
 #define D_KNX_WARNING "Groep adres (0/0/0) is gereserveerd en mag niet worden gebruikt."
-<<<<<<< HEAD
-#define D_KNX_ENHANCEMENT "Communication Enhancement"
-=======
 #define D_KNX_ENHANCEMENT "Verbeter verbinding"
->>>>>>> 25ba74cf
 
 // xdrv_03_energy.ino
 #define D_ENERGY_TODAY "Verbruik vandaag"
