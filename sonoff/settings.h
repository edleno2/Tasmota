--- conflicted
+++ resolved
@@ -68,11 +68,7 @@
     uint32_t time_append_timezone : 1;     // bit 2 (v6.2.1.2)
     uint32_t gui_hostname_ip : 1;          // bit 3 (v6.2.1.20)
     uint32_t tuya_apply_o20 : 1;           // bit 4 (v6.3.0.4)
-<<<<<<< HEAD
-    uint32_t spare05 : 1;      
-=======
     uint32_t hass_short_discovery_msg : 1; // bit 5 (vTBD)
->>>>>>> a1ff0293
     uint32_t spare06 : 1;
     uint32_t spare07 : 1;
     uint32_t spare08 : 1;
