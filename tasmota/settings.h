/*
  settings.h - setting variables for Tasmota

  Copyright (C) 2021  Theo Arends

  This program is free software: you can redistribute it and/or modify
  it under the terms of the GNU General Public License as published by
  the Free Software Foundation, either version 3 of the License, or
  (at your option) any later version.

  This program is distributed in the hope that it will be useful,
  but WITHOUT ANY WARRANTY; without even the implied warranty of
  MERCHANTABILITY or FITNESS FOR A PARTICULAR PURPOSE.  See the
  GNU General Public License for more details.

  You should have received a copy of the GNU General Public License
  along with this program.  If not, see <http://www.gnu.org/licenses/>.
*/

#ifndef _SETTINGS_H_
#define _SETTINGS_H_

const uint8_t PARAM8_SIZE = 18;            // Number of param bytes (SetOption)

typedef union {                            // Restricted by MISRA-C Rule 18.4 but so useful...
  uint32_t data;                           // Allow bit manipulation using SetOption
  struct {                                 // SetOption0 .. SetOption31
    uint32_t save_state : 1;               // bit 0              - SetOption0   - (Settings) Save power state (1) and use after restart
    uint32_t button_restrict : 1;          // bit 1              - SetOption1   - (Button) Control button single press (1) or multipress (0)
    uint32_t ex_value_units : 1;           // bit 2              - SetOption2   - (not used) Add units to JSON status messages - removed 6.6.0.21
    uint32_t mqtt_enabled : 1;             // bit 3              - SetOption3   - (MQTT) Enable (1)
    uint32_t mqtt_response : 1;            // bit 4              - SetOption4   - (MQTT) Switch between RESULT (0) or COMMAND (1)
    uint32_t mqtt_power_retain : 1;        // bit 5              - CMND_POWERRETAIN
    uint32_t mqtt_button_retain : 1;       // bit 6              - CMND_BUTTONRETAIN
    uint32_t mqtt_switch_retain : 1;       // bit 7              - CMND_SWITCHRETAIN
    uint32_t temperature_conversion : 1;   // bit 8              - SetOption8   - (Temperature) Switch between Celsius (0) or Fahrenheit (1)
    uint32_t mqtt_sensor_retain : 1;       // bit 9              - CMND_SENSORRETAIN
    uint32_t mqtt_offline : 1;             // bit 10             - SetOption10  - (MQTT) Control LWT message format, Offline (1) or none (0)
    uint32_t button_swap : 1;              // bit 11 (v5.1.6)    - SetOption11  - (Button) Swap (1) button single and double press functionality
    uint32_t stop_flash_rotate : 1;        // bit 12 (v5.2.0)    - SetOption12  - (Settings) Switch between dynamic (0) or fixed (1) slot flash save location
    uint32_t button_single : 1;            // bit 13 (v5.4.0)    - SetOption13  - (Button) Support only single press (1) to speed up button press recognition
    uint32_t interlock : 1;                // bit 14 (v5.6.0)    - CMND_INTERLOCK - Enable (1) /disable (0) interlock
    uint32_t pwm_control : 1;              // bit 15 (v5.8.1)    - SetOption15  - (Light) Switch between commands PWM (1) or COLOR/DIMMER/CT/CHANNEL (0)
    uint32_t ws_clock_reverse : 1;         // bit 16 (v5.8.1)    - SetOption16  - (WS2812) Switch between clockwise (0) or counter-clockwise (1)
    uint32_t decimal_text : 1;             // bit 17 (v5.8.1)    - SetOption17  - (Light) Switch between decimal (1) or hexadecimal (0) output
    uint32_t light_signal : 1;             // bit 18 (v5.10.0c)  - SetOption18  - (Light) Pair light signal (1) with CO2 sensor
    uint32_t hass_discovery : 1;           // bit 19 (v5.11.1a)  - SetOption19  - (HAss) Control automatic discovery (1) (See SetOption59)
    uint32_t not_power_linked : 1;         // bit 20 (v5.11.1f)  - SetOption20  - (Light) Control power in relation to Dimmer/Color/Ct changes (1)
    uint32_t no_power_on_check : 1;        // bit 21 (v5.11.1i)  - SetOption21  - (Energy) Show voltage even if powered off (1)
    uint32_t mqtt_serial : 1;              // bit 22 (v5.12.0f)  - CMND_SERIALSEND and CMND_SERIALLOG
    uint32_t mqtt_serial_raw : 1;          // bit 23 (v6.1.1c)   - CMND_SERIALSEND3
    uint32_t pressure_conversion : 1;      // bit 24 (v6.3.0.2)  - SetOption24  - (Pressure) switch between hPa (0)or mmHg (1) unit
    uint32_t knx_enabled : 1;              // bit 25 (v5.12.0l)  - CMND_KNX_ENABLED
    uint32_t device_index_enable : 1;      // bit 26 (v5.13.1a)  - SetOption26  - (MQTT, HAss) Switch between POWER (0) or POWER1 (1)
    uint32_t knx_enable_enhancement : 1;   // bit 27 (v5.14.0a)  - CMND_KNX_ENHANCED
    uint32_t rf_receive_decimal : 1;       // bit 28 (v6.0.0a)   - SetOption28  - (RF) Receive data format hexadecimal (0) or decimal (1)
    uint32_t ir_receive_decimal : 1;       // bit 29 (v6.0.0a)   - SetOption29  - (IR) Receive data format hexadecimal (0) or decimal (1)
    uint32_t hass_light : 1;               // bit 30 (v6.0.0b)   - SetOption30  - (HAss) enforce autodiscovery as light (1)
    uint32_t global_state : 1;             // bit 31 (v6.1.0)    - SetOption31  - (Wifi, MQTT) Control link led blinking (1)
  };
} SysBitfield;

typedef union {                            // Restricted by MISRA-C Rule 18.4 but so useful...
  uint32_t data;                           // Allow bit manipulation using SetOption
  struct {                                 // SetOption50 .. SetOption81
    uint32_t timers_enable : 1;            // bit 0 (v6.1.1b)    - CMND_TIMERS
    uint32_t user_esp8285_enable : 1;      // bit 1 (v6.1.1.14)  - SetOption51  - (GPIO) Enable ESP8285 user GPIO's (1)
    uint32_t time_append_timezone : 1;     // bit 2 (v6.2.1.2)   - SetOption52  - (Time) Append timezone to JSON time (1)
    uint32_t gui_hostname_ip : 1;          // bit 3 (v6.2.1.20)  - SetOption53  - (GUI) Show hostname and IP address in GUI main menu (1)
    uint32_t tuya_apply_o20 : 1;           // bit 4 (v6.3.0.4)   - SetOption54  - (Tuya) Apply SetOption20 settings to Tuya device (1)
    uint32_t mdns_enabled : 1;             // bit 5 (v6.4.1.4)   - SetOption55  - (mDNS) Service on (1) or off (0)
    uint32_t use_wifi_scan : 1;            // bit 6 (v6.3.0.10)  - SetOption56  - (Wifi) Scan network at restart for configured AP's (1) or used stored AP (0)
    uint32_t use_wifi_rescan : 1;          // bit 7 (v6.3.0.10)  - SetOption57  - (Wifi) Scan network every 44 minutes for configured AP's (1)
    uint32_t receive_raw : 1;              // bit 8 (v6.3.0.11)  - SetOption58  - (IR) Add IR Raw data to JSON message (1)
    uint32_t hass_tele_on_power : 1;       // bit 9 (v6.3.0.13)  - SetOption59  - (MQTT) Send tele/%topic%/STATE in addition to stat/%topic%/RESULT (1)
    uint32_t sleep_normal : 1;             // bit 10 (v6.3.0.15) - SetOption60  - (Sleep) Enable normal sleep (1) instead of dynamic sleep (0)
    uint32_t button_switch_force_local : 1;// bit 11 (v6.3.0.16) - SetOption61  - (Button, Switch) Force local operation (1) when button/switch topic is set
    uint32_t no_hold_retain : 1;           // bit 12 (v6.4.1.19) - SetOption62  - (MQTT) Don't use retain flag on HOLD messages (1)
    uint32_t no_power_feedback : 1;        // bit 13 (v6.5.0.9)  - SetOption63  - (Power) Don't scan relay power state at restart (1)
    uint32_t use_underscore : 1;           // bit 14 (v6.5.0.12) - SetOption64  - (JSON) Enable "_" (1) instead of "-" (0) as sensor index separator
    uint32_t fast_power_cycle_disable : 1; // bit 15 (v6.6.0.20) - SetOption65  - (QPC) Disable (1) fast power cycle detection for device reset
    uint32_t tuya_serial_mqtt_publish : 1; // bit 16 (v6.6.0.21) - SetOption66  - (Tuya) Enable (1) TuyaMcuReceived messages over Mqtt
    uint32_t buzzer_enable : 1;            // bit 17 (v6.6.0.1)  - SetOption67  - (Buzzer) Enable (1) buzzer when available
    uint32_t pwm_multi_channels : 1;       // bit 18 (v6.6.0.3)  - SetOption68  - (Light) Enable multi-channels PWM (1) instead of Color PWM (0)
    uint32_t ex_tuya_dimmer_min_limit : 1; // bit 19 (v6.6.0.5)  - SetOption69  - (not used) Limits Tuya dimmers to minimum of 10% (25) when enabled
    uint32_t energy_weekend : 1;           // bit 20 (v6.6.0.8)  - CMND_TARIFF
    uint32_t dds2382_model : 1;            // bit 21 (v6.6.0.14) - SetOption71  - (DDS2382) Select different Modbus registers (1) for Active Energy (#6531)
    uint32_t hardware_energy_total : 1;    // bit 22 (v6.6.0.15) - SetOption72  - (Energy) Enable (1) hardware energy total counter as reference (#6561)
    uint32_t mqtt_buttons : 1;             // bit 23 (v8.2.0.3)  - SetOption73  - (Button) Detach buttons from relays (1) and enable MQTT action state for multipress
    uint32_t ds18x20_internal_pullup : 1;  // bit 24 (v7.0.0.1)  - SetOption74  - (DS18x20) Enable internal pullup (1) for single DS18x20 sensor
    uint32_t grouptopic_mode : 1;          // bit 25 (v7.0.0.1)  - SetOption75  - (MQTT) GroupTopic replaces %topic% (0) or fixed topic cmnd/grouptopic (1)
    uint32_t bootcount_update : 1;         // bit 26 (v7.0.0.4)  - SetOption76  - (Deepsleep) Enable incrementing bootcount (1) when deepsleep is enabled
    uint32_t slider_dimmer_stay_on : 1;    // bit 27 (v7.0.0.6)  - SetOption77  - (Light) Do not power off (1) if slider moved to far left
    uint32_t ex_compatibility_check : 1;   // bit 28 (v7.1.2.6)  - SetOption78  - (not used) Disable OTA compatibility check
    uint32_t counter_reset_on_tele : 1;    // bit 29 (v8.1.0.1)  - SetOption79  - (Counter) Enable resetting of counters (1) after telemetry was sent
    uint32_t shutter_mode : 1;             // bit 30 (v6.6.0.14) - SetOption80  - (Shutter) Enable shutter support (1)
    uint32_t pcf8574_ports_inverted : 1;   // bit 31 (v6.6.0.14) - SetOption81  - (PCF8574) Invert all ports on PCF8574 devices (1)
  };
} SysBitfield3;

typedef union {                            // Restricted by MISRA-C Rule 18.4 but so useful...
  uint32_t data;                           // Allow bit manipulation using SetOption
  struct {                                 // SetOption82 .. SetOption113
    uint32_t alexa_ct_range : 1;           // bit 0 (v8.1.0.2)   - SetOption82  - (Alexa) Reduced CT range for Alexa (1)
    uint32_t zigbee_use_names : 1;         // bit 1 (v8.1.0.4)   - SetOption83  - (Zigbee) Use FriendlyNames (1) instead of ShortAddresses (0) when possible
    uint32_t awsiot_shadow : 1;            // bit 2 (v8.1.0.5)   - SetOption84  - (AWS IoT) publish MQTT state to a device shadow (1)
    uint32_t device_groups_enabled : 1;    // bit 3 (v8.1.0.9)   - SetOption85  - (DevGroups) Enable Device Groups (1)
    uint32_t led_timeout : 1;              // bit 4 (v8.1.0.9)   - SetOption86  - (PWM Dimmer) Turn brightness LED's off (1) 5 seconds after last change
    uint32_t powered_off_led : 1;          // bit 5 (v8.1.0.9)   - SetOption87  - (PWM Dimmer) Turn red LED on (1) when powered off
    uint32_t multiple_device_groups : 1;   // bit 6 (v8.1.0.9)   - SetOption88  - (DevGroups) Enable relays in separate device groups/PWM Dimmer Buttons control remote devices (1)
    uint32_t zigbee_distinct_topics : 1;   // bit 7 (v8.1.0.10)  - SetOption89  - (MQTT, Zigbee) Distinct MQTT topics per device for Zigbee (1) (#7835)
    uint32_t only_json_message : 1;        // bit 8 (v8.2.0.3)   - SetOption90  - (MQTT) Disable non-json MQTT response (1)
    uint32_t fade_at_startup : 1;          // bit 9 (v8.2.0.3)   - SetOption91  - (Light) Enable light fading at start/power on (1)
    uint32_t pwm_ct_mode : 1;              // bit 10 (v8.2.0.4)  - SetOption92  - (Light) Set PWM Mode from regular PWM (0) to ColorTemp (1) control (Xiaomi Philips ...)
    uint32_t compress_rules_cpu : 1;       // bit 11 (v8.2.0.6)  - SetOption93  - (Compress) Keep uncompressed rules in memory to avoid CPU load of uncompressing at each tick (1)
    uint32_t max6675 : 1;                  // bit 12 (v8.3.1.2)  - SetOption94  - (MAXxxx) Implement simpler MAX6675 protocol (1) instead of MAX31855 (0)
    uint32_t network_wifi : 1;             // bit 13 (v8.3.1.3)  - CMND_WIFI
    uint32_t network_ethernet : 1;         // bit 14 (v8.3.1.3)  - CMND_ETHERNET
    uint32_t tuyamcu_baudrate : 1;         // bit 15 (v8.3.1.6)  - SetOption97  - (Tuya) Set Baud rate for TuyaMCU serial communication to 9600 (0) or 115200 (1)
    uint32_t rotary_uses_rules : 1;        // bit 16 (v8.3.1.6)  - SetOption98  - (Rotary) Use rules (1) instead of light control (0)
    uint32_t zerocross_dimmer : 1;         // bit 17 (v8.3.1.4)  - SetOption99  - (PWM Dimmer) Enable zerocross dimmer (1)
    uint32_t remove_zbreceived : 1;        // bit 18 (v8.3.1.7)  - SetOption100 - (Zigbee) Remove ZbReceived form JSON message (1)
    uint32_t zb_index_ep : 1;              // bit 19 (v8.3.1.7)  - SetOption101 - (Zigbee) Add the source endpoint as suffix to attributes, ex `Power3` (1) instead of `Power` (0) if sent from endpoint 3
    uint32_t teleinfo_baudrate : 1;        // bit 20 (v8.4.0.1)  - SetOption102 - (Teleinfo) Set Baud rate for Teleinfo communication to 1200 (0) or 9600 (1)
    uint32_t mqtt_tls : 1;                 // bit 21 (v8.4.0.1)  - SetOption103 - (MQTT TLS) Enable TLS mode (1) (requires TLS version)
    uint32_t mqtt_no_retain : 1;           // bit 22 (v8.4.0.1)  - SetOption104 - (MQTT) No Retain (1) - disable all MQTT retained messages, some brokers don't support it: AWS IoT, Losant
    uint32_t white_blend_mode : 1;         // bit 23 (v8.4.0.1)  - SetOption105 - (Light) White Blend Mode (1) - used to be `RGBWWTable` last value `0`, now deprecated in favor of this option
    uint32_t virtual_ct : 1;               // bit 24 (v8.4.0.1)  - SetOption106 - (Light) Virtual CT (1) - Creates a virtual White ColorTemp for RGBW lights
    uint32_t virtual_ct_cw : 1;            // bit 25 (v8.4.0.1)  - SetOption107 - (Light) Virtual CT Channel (1) - signals whether the hardware white is cold CW (true) or warm WW (false)
    uint32_t teleinfo_rawdata : 1;         // bit 26 (v8.4.0.2)  - SetOption108 - (Teleinfo) Enable Teleinfo + Tasmota Energy device (0) or Teleinfo raw data only (1)
    uint32_t alexa_gen_1 : 1;              // bit 27 (v8.4.0.3)  - SetOption109 - (Alexa) Gen1 mode (1) - if you only have Echo Dot 2nd gen devices
    uint32_t zb_disable_autobind : 1;      // bit 28 (v8.5.0.1)  - SetOption110 - (Zigbee) Disable auto-config (1) when pairing new devices
    uint32_t buzzer_freq_mode : 1;         // bit 29 (v8.5.0.1)  - SetOption111 - (Buzzer) Use frequency output (1) for buzzer pin instead of on/off signal (0)
    uint32_t zb_topic_fname : 1;           // bit 30 (v8.5.0.1)  - SetOption112 - (Zigbee) Use friendly name in zigbee topic (1) (use with SetOption89)
    uint32_t rotary_poweron_dimlow : 1;    // bit 31 (v9.0.0.2)  - SetOption113 - (Rotary) Set dimmer low on rotary dial after power off (1)
  };
} SysBitfield4;

typedef union {                            // Restricted by MISRA-C Rule 18.4 but so useful...
  uint32_t data;                           // Allow bit manipulation using SetOption
  struct {                                 // SetOption114 .. SetOption145
    uint32_t mqtt_switches : 1;            // bit 0 (v9.0.0.3)   - SetOption114 - (Switch) Detach Switches from relays and enable MQTT action state for all the SwitchModes (1)
    uint32_t mi32_enable : 1;              // bit 1 (v9.1.0.1)   - SetOption115 - (ESP32 BLE) Enable ESP32 MI32 BLE (1)
    uint32_t zb_disable_autoquery : 1;     // bit 2 (v9.1.0.1)   - SetOption116 - (Zigbee) Disable auto-query of zigbee lights and devices (1)
    uint32_t fade_fixed_duration : 1;      // bit 3 (v9.1.0.2)   - SetOption117 - (Light) run fading at fixed duration instead of fixed slew rate
    uint32_t zb_received_as_subtopic : 1;  // bit 4 (v9.2.0.3)   - SetOption118 - (Zigbee) Move ZbReceived from JSON message and into the subtopic replacing "SENSOR" default
    uint32_t zb_omit_json_addr : 1;        // bit 5 (v9.2.0.3)   - SetOption119 - (Zigbee) Remove the device addr from json payload, can be used with zb_topic_fname where the addr is already known from the topic
    uint32_t zb_topic_endpoint : 1;        // bit 6 (v9.2.0.4)   - SetOption120 - (Zigbee) Append endpoint number to topic if device dependent (use with SetOption89)
    uint32_t mqtt_state_retain : 1;        // bit 7 (v9.3.0.1)   - CMND_STATERETAIN
    uint32_t mqtt_info_retain  : 1;        // bit 8 (v9.3.0.1)   - CMND_INFORETAIN
    uint32_t wiegand_hex_output : 1;       // bit 9 (v9.3.1.1)   - SetOption123 - (Wiegand) switch tag number output to hex format (1)
<<<<<<< HEAD
    uint32_t zigbee_hide_bridge_topic : 1; // bit 10 (v9.3.xxx)  - SetOption124 - (Zigbee) Hide bridge topic from zigbee topic (use with SetOption89) (1)
=======
    uint32_t wiegand_keypad_to_tag : 1;    // bit 10 (v9.3.1.1)  - SetOption124 - (Wiegand) send key pad stroke as single char (0) or one tag (ending char #) (1) 
>>>>>>> 8c8d187a
    uint32_t spare11 : 1;                  // bit 11
    uint32_t spare12 : 1;                  // bit 12
    uint32_t spare13 : 1;                  // bit 13
    uint32_t spare14 : 1;                  // bit 14
    uint32_t spare15 : 1;                  // bit 15
    uint32_t spare16 : 1;                  // bit 16
    uint32_t spare17 : 1;                  // bit 17
    uint32_t spare18 : 1;                  // bit 18
    uint32_t spare19 : 1;                  // bit 19
    uint32_t spare20 : 1;                  // bit 20
    uint32_t spare21 : 1;                  // bit 21
    uint32_t spare22 : 1;                  // bit 22
    uint32_t spare23 : 1;                  // bit 23
    uint32_t spare24 : 1;                  // bit 24
    uint32_t spare25 : 1;                  // bit 25
    uint32_t spare26 : 1;                  // bit 26
    uint32_t spare27 : 1;                  // bit 27
    uint32_t spare28 : 1;                  // bit 28
    uint32_t spare29 : 1;                  // bit 29
    uint32_t spare30 : 1;                  // bit 30
    uint32_t spare31 : 1;                  // bit 31
  };
} SysBitfield5;

typedef union {
  uint32_t data;                           // Allow bit manipulation
  struct {
    uint32_t spare00 : 1;
    uint32_t speed_conversion : 3;         // (v8.1.0.10) - Tx2x sensor
    uint32_t time_format : 2;              // (v6.6.0.9)  - CMND_TIME
    uint32_t calc_resolution : 3;
    uint32_t weight_resolution : 2;
    uint32_t frequency_resolution : 2;
    uint32_t axis_resolution : 2;
    uint32_t current_resolution : 2;
    uint32_t voltage_resolution : 2;
    uint32_t wattage_resolution : 2;
    uint32_t emulation : 2;
    uint32_t energy_resolution : 3;
    uint32_t pressure_resolution : 2;
    uint32_t humidity_resolution : 2;
    uint32_t temperature_resolution : 2;
  };
} SysBitfield2;

typedef union {
  uint16_t data;
  struct {
    uint16_t hemis : 1;                    // bit 0        = 0=Northern, 1=Southern Hemisphere (=Opposite DST/STD)
    uint16_t week : 3;                     // bits 1 - 3   = 0=Last week of the month, 1=First, 2=Second, 3=Third, 4=Fourth
    uint16_t month : 4;                    // bits 4 - 7   = 1=Jan, 2=Feb, ... 12=Dec
    uint16_t dow : 3;                      // bits 8 - 10  = day of week, 1=Sun, 2=Mon, ... 7=Sat
    uint16_t hour : 5;                     // bits 11 - 15 = 0-23
  };
} TimeRule;

typedef union {
  uint32_t data;
  struct {
    uint32_t time : 11;                    // bits 0 - 10 = minutes in a day
    uint32_t window : 4;                   // bits 11 - 14 = minutes random window
    uint32_t repeat : 1;                   // bit 15
    uint32_t days : 7;                     // bits 16 - 22 = week day mask
    uint32_t device : 4;                   // bits 23 - 26 = 16 devices
    uint32_t power : 2;                    // bits 27 - 28 = 4 power states - Off, On, Toggle, Blink or Rule
    uint32_t mode : 2;                     // bits 29 - 30 = timer modes - 0 = Scheduler, 1 = Sunrise, 2 = Sunset
    uint32_t arm : 1;                      // bit 31
  };
} Timer;

typedef union {                            // Restricted by MISRA-C Rule 18.4 but so useful...
  uint32_t data;
  struct {
    uint32_t stream : 1;
    uint32_t mirror : 1;
    uint32_t flip : 1;
    uint32_t rtsp : 1;
    uint32_t spare4 : 1;
    uint32_t spare5 : 1;
    uint32_t spare6 : 1;
    uint32_t spare7 : 1;
    uint32_t spare8 : 1;
    uint32_t spare9 : 1;
    uint32_t spare10 : 1;
    uint32_t spare11 : 1;
    uint32_t spare12 : 1;
    uint32_t spare13 : 1;
    uint32_t spare14 : 1;
    uint32_t spare15 : 1;
    uint32_t spare16 : 1;
    uint32_t spare17 : 1;
    uint32_t spare18 : 1;
    uint32_t contrast : 3;
    uint32_t brightness : 3;
    uint32_t saturation : 3;
    uint32_t resolution : 4;
  };
} WebCamCfg;

typedef union {
  uint16_t data;
  struct {
    uint16_t pinmode : 3;                   // Pin mode (1 through 6)
    uint16_t pullup : 1;                    // Enable internal weak pull-up resistor
    uint16_t saved_state : 1;               // Save output state, if used.
    uint16_t int_report_mode : 2;           // Interrupt reporting mode 0 = immediate telemetry & event, 1 = immediate event only, 2 = immediate telemetry only
    uint16_t int_report_defer : 4;          // Number of interrupts to ignore until reporting (default 0, max 15)
    uint16_t int_count_en : 1;              // Enable interrupt counter for this pin
    uint16_t int_retain_flag : 1;           // Report if interrupt occured for pin in next teleperiod
    uint16_t spare13 : 1;
    uint16_t spare14 : 1;
    uint16_t spare15 : 1;
  };
} Mcp230xxCfg;

typedef union {
  uint8_t data;
  struct {
    uint8_t spare0 : 1;
    uint8_t spare1 : 1;
    uint8_t bh1750_2_resolution : 2;
    uint8_t bh1750_1_resolution : 2;       // Sensor10 1,2,3
    uint8_t hx711_json_weight_change : 1;  // Sensor34 8,x - Enable JSON message on weight change
    uint8_t mhz19b_abc_disable : 1;        // Disable ABC (Automatic Baseline Correction for MHZ19(B) (0 = Enabled (default), 1 = Disabled with Sensor15 command)
  };
} SensorCfg1;

typedef union {
  uint8_t data;
  struct {
  uint8_t pwm_count : 3;              // Number of PWMs to use for light
  uint8_t spare3 : 1;
  uint8_t spare4 : 1;
  uint8_t spare5 : 1;
  uint8_t spare6 : 1;
  uint8_t spare7 : 1;
  };
} PWMDimmerCfg;

typedef union {
  uint8_t data;
  struct {
  uint8_t nf_autotune : 1;            // Autotune the NF Noise Level
  uint8_t dist_autotune : 1;          // Autotune Disturber on/off
  uint8_t nf_autotune_both : 1;       // Autotune over both Areas: INDOORS/OUDOORS
  uint8_t mqtt_only_Light_Event : 1;  // mqtt only if lightning Irq
  uint8_t suppress_irq_no_Event : 1;  // suppress mqtt "IRQ with no Event". (Chip Bug)
  uint8_t spare5 : 1;
  uint8_t spare6 : 1;
  uint8_t spare7 : 1;
  };
} As3935IntCfg;

typedef union {
  uint16_t data;
  struct {
  uint16_t nf_autotune_time : 4;            // NF Noise Autotune Time
  uint16_t dist_autotune_time : 4;          // Disturber Autotune Time
  uint16_t nf_autotune_min : 4;             // Min Stages
  uint16_t spare3 : 4;
  };
} As3935Param;

typedef struct {
  uint32_t usage1_kWhtotal;
  uint32_t usage2_kWhtotal;
  uint32_t return1_kWhtotal;
  uint32_t return2_kWhtotal;
  uint32_t last_return_kWhtotal;
  uint32_t last_usage_kWhtotal;
} EnergyUsage;

typedef struct {
  uint8_t fnid = 0;
  uint8_t dpid = 0;
} TuyaFnidDpidMap;

typedef union {
  uint8_t data;
  struct {
  uint8_t ilimode : 3;
  uint8_t Invert : 1;
  uint8_t spare2 : 1;
  uint8_t spare3 : 1;
  uint8_t spare4 : 1;
  uint8_t spare5 : 1;
  };
} DisplayOptions;

const uint32_t settings_text_size = 699;   // Settings.text_pool[size] = Settings.display_model (2D2) - Settings.text_pool (017)
const uint8_t MAX_TUYA_FUNCTIONS = 16;

struct {
  uint16_t      cfg_holder;                // 000  v6 header
  uint16_t      cfg_size;                  // 002
  unsigned long save_flag;                 // 004
  unsigned long version;                   // 008
  uint16_t      bootcount;                 // 00C
  uint16_t      cfg_crc;                   // 00E
  SysBitfield   flag;                      // 010
  int16_t       save_data;                 // 014
  int8_t        timezone;                  // 016

  // Start of char array storing all parameter strings ********

  char          text_pool[138];            // 017  Size is settings_text_size
  char          ex_sta_ssid[2][33];        // 0A1
  char          ex_sta_pwd[2][65];         // 0E3
  uint8_t       text_pool_165[132];        // 165
  char          ex_mqtt_host[33];          // 1E9
  uint8_t       text_pool_20A[35];         // 20A
  char          ex_mqtt_user[33];          // 22D
  char          ex_mqtt_pwd[33];           // 24E
  char          ex_mqtt_topic[33];         // 26F
  uint8_t       text_pool_290[66];         // 290

  // End of single char array of 698 chars max ****************
  uint8_t       display_model;             // 2D2
  uint8_t       display_mode;              // 2D3
  uint8_t       display_refresh;           // 2D4
  uint8_t       display_rows;              // 2D5
  uint8_t       display_cols[2];           // 2D6
  uint8_t       display_address[8];        // 2D8
  uint8_t       display_dimmer;            // 2E0
  uint8_t       display_size;              // 2E1
  TimeRule      tflag[2];                  // 2E2
  uint16_t      pwm_frequency;             // 2E6
  power_t       power;                     // 2E8
  uint16_t      pwm_value[MAX_PWMS];       // 2EC
  int16_t       altitude;                  // 2F6
  uint16_t      tele_period;               // 2F8
  uint8_t       display_rotate;            // 2FA
  uint8_t       ledstate;                  // 2FB
  uint8_t       param[PARAM8_SIZE];        // 2FC  SetOption32 .. SetOption49
  int16_t       toffset[2];                // 30E
  uint8_t       display_font;              // 312
  DisplayOptions  display_options;         // 313

  uint8_t       free_314[43];              // 314

  uint8_t       tuyamcu_topic;             // 33F  Manage tuyaSend topic. ex_energy_power_delta on 6.6.0.20, replaced on 8.5.0.1
  uint16_t      domoticz_update_timer;     // 340
  uint16_t      pwm_range;                 // 342
  unsigned long domoticz_relay_idx[MAX_DOMOTICZ_IDX];  // 344
  unsigned long domoticz_key_idx[MAX_DOMOTICZ_IDX];    // 354
  unsigned long energy_power_calibration;    // 364
  unsigned long energy_voltage_calibration;  // 368
  unsigned long energy_current_calibration;  // 36C
  unsigned long energy_kWhtoday;           // 370
  unsigned long energy_kWhyesterday;       // 374
  uint16_t      energy_kWhdoy;             // 378
  uint16_t      energy_min_power;          // 37A
  uint16_t      energy_max_power;          // 37C
  uint16_t      energy_min_voltage;        // 37E
  uint16_t      energy_max_voltage;        // 380
  uint16_t      energy_min_current;        // 382
  uint16_t      energy_max_current;        // 384
  uint16_t      energy_max_power_limit;              // 386  MaxPowerLimit
  uint16_t      energy_max_power_limit_hold;         // 388  MaxPowerLimitHold
  uint16_t      energy_max_power_limit_window;       // 38A  MaxPowerLimitWindow
  uint16_t      energy_max_power_safe_limit;         // 38C  MaxSafePowerLimit
  uint16_t      energy_max_power_safe_limit_hold;    // 38E  MaxSafePowerLimitHold
  uint16_t      energy_max_power_safe_limit_window;  // 390  MaxSafePowerLimitWindow
  uint16_t      energy_max_energy;         // 392  MaxEnergy
  uint16_t      energy_max_energy_start;   // 394  MaxEnergyStart
  uint16_t      mqtt_retry;                // 396
  uint8_t       poweronstate;              // 398
  uint8_t       last_module;               // 399
  uint16_t      blinktime;                 // 39A
  uint16_t      blinkcount;                // 39C
  uint16_t      light_rotation;            // 39E
  SysBitfield3  flag3;                     // 3A0

  uint8_t       ex_switchmode[8];          // 3A4 - Free since 9.2.0.6

  myio          my_gp;                     // 3AC  2 x 18 bytes (ESP8266) / 2 x 40 bytes (ESP32)
#ifdef ESP8266
  uint16_t      gpio16_converted;          // 3D0
  uint8_t       free_esp8266_3D2[42];      // 3D2
#endif
  mytmplt       user_template;             // 3FC  2 x 15 bytes (ESP8266) / 2 x 37 bytes (ESP32)
#ifdef ESP8266

  uint8_t       free_esp8266_41A[55];      // 41A

#endif  // ESP8266
#ifdef ESP32
  uint8_t       eth_type;                  // 446
  uint8_t       eth_clk_mode;              // 447

  uint8_t       free_esp32_448[4];         // 448

  WebCamCfg     webcam_config;             // 44C
  uint8_t       eth_address;               // 450
#endif  // ESP32
  char          serial_delimiter;          // 451
  uint8_t       seriallog_level;           // 452
  uint8_t       sleep;                     // 453
  uint16_t      domoticz_switch_idx[MAX_DOMOTICZ_IDX];      // 454
  uint16_t      domoticz_sensor_idx[MAX_DOMOTICZ_SNS_IDX];  // 45C
  uint8_t       module;                    // 474
  uint8_t       ws_color[4][3];            // 475
  uint8_t       ws_width[3];               // 481

#ifdef ESP8266
  myio8         ex_my_gp8;                 // 484 17 bytes (ESP8266) - Free since 9.0.0.1
#endif  // ESP8266
#ifdef ESP32

  uint8_t       free_esp32_484[17];        // 484

#endif  // ESP32

  uint8_t       ex_my_adc0;                // 495  Free since 9.0.0.1

  uint16_t      light_pixels;              // 496
  uint8_t       light_color[5];            // 498
  uint8_t       light_correction;          // 49D
  uint8_t       light_dimmer;              // 49E
  uint8_t       rule_enabled;              // 49F
  uint8_t       rule_once;                 // 4A0  Bit 6+7 used by xdrv_10_scripter
  uint8_t       light_fade;                // 4A1
  uint8_t       light_speed;               // 4A2
  uint8_t       light_scheme;              // 4A3
  uint8_t       light_width;               // 4A4
  uint8_t       knx_GA_registered;         // 4A5  Number of Group Address to read
  uint16_t      light_wakeup;              // 4A6
  uint8_t       knx_CB_registered;         // 4A8  Number of Group Address to write
  uint8_t       switchmode[MAX_SWITCHES_SET];  // 4A9

  uint8_t       free_4c5[5];               // 4C5

  uint8_t       ex_interlock[4];           // 4CA MAX_INTERLOCKS = MAX_RELAYS / 2 (Legacy)

  uint8_t       free_4ce[2];               // 4CE

  power_t       interlock[MAX_INTERLOCKS_SET];  // 4D0 MAX_INTERLOCKS = MAX_RELAYS / 2

  uint8_t       free_508[36];              // 508

  uint16_t      mqtt_keepalive;            // 52C
  uint16_t      mqtt_socket_timeout;       // 52E

  uint8_t       free_530[1];               // 530

  uint8_t       ina219_mode;               // 531
  uint16_t      pulse_timer[MAX_PULSETIMERS];  // 532
  uint16_t      button_debounce;           // 542
  uint32_t      ipv4_address[4];           // 544
  unsigned long energy_kWhtotal;           // 554

  uint8_t       free_558[100];             // 558

  SysBitfield2  flag2;                     // 5BC
  unsigned long pulse_counter[MAX_COUNTERS];  // 5C0
  uint16_t      pulse_counter_type;        // 5D0
  uint16_t      pulse_counter_debounce;    // 5D2
  uint8_t       rf_code[17][9];            // 5D4
  uint8_t       timezone_minutes;          // 66D
  uint16_t      switch_debounce;           // 66E
  Timer         timer[MAX_TIMERS];         // 670
  int           latitude;                  // 6B0
  int           longitude;                 // 6B4
  uint16_t      knx_physsical_addr;        // 6B8  (address_t is a uint16_t)
  uint16_t      knx_GA_addr[MAX_KNX_GA];   // 6BA  (address_t is a uint16_t) x KNX_max_GA
  uint16_t      knx_CB_addr[MAX_KNX_CB];   // 6CE  (address_t is a uint16_t) x KNX_max_CB
  uint8_t       knx_GA_param[MAX_KNX_GA];  // 6E2  Type of Input (relay changed, button pressed, sensor read <-teleperiod)
  uint8_t       knx_CB_param[MAX_KNX_CB];  // 6EC  Type of Output (set relay, toggle relay, reply sensor value)
  Mcp230xxCfg   mcp230xx_config[16];       // 6F6
  uint8_t       mcp230xx_int_prio;         // 716
  SensorCfg1    SensorBits1;               // 717  On/Off settings used by Sensor Commands
  uint16_t      mcp230xx_int_timer;        // 718
  uint8_t       rgbwwTable[5];             // 71A
  uint8_t       user_template_base;        // 71F
  char          user_template_name[15];    // 720  15 bytes - Backward compatibility since v8.2.0.3

#ifdef ESP8266
  mytmplt8285   ex_user_template8;         // 72F  14 bytes (ESP8266) - Free since 9.0.0.1
#endif  // ESP8266
#ifdef ESP32

  uint8_t       free_esp32_72f[14];        // 72F

#endif  // ESP32

  uint8_t       novasds_startingoffset;    // 73D
  uint8_t       web_color[18][3];          // 73E
  uint16_t      display_width;             // 774
  uint16_t      display_height;            // 776
  uint16_t      baudrate;                  // 778
  uint16_t      sbaudrate;                 // 77A
  EnergyUsage   energy_usage;              // 77C

  uint32_t      ex_adc_param1;             // 794  Free since 9.0.0.1
  uint32_t      ex_adc_param2;             // 798  Free since 9.0.0.1
  int           ex_adc_param3;             // 79C  Free since 9.0.0.1

  uint32_t      monitors;                  // 7A0
  uint32_t      sensors[3];                // 7A4  Normal WebSensor, Debug SetSensor
  uint32_t      displays;                  // 7B0
  uint32_t      energy_kWhtotal_time;      // 7B4
  unsigned long weight_item;               // 7B8  Weight of one item in gram * 10
  uint16_t      ledmask;                   // 7BC
  uint16_t      weight_max;                // 7BE  Total max weight in kilogram
  unsigned long weight_reference;          // 7C0  Reference weight in gram
  unsigned long weight_calibration;        // 7C4
  unsigned long energy_frequency_calibration;  // 7C8  Also used by HX711 to save last weight
  uint16_t      web_refresh;               // 7CC
  char          script_pram[5][10];        // 7CE

  char          rules[MAX_RULE_SETS][MAX_RULE_SIZE];  // 800  Uses 512 bytes in v5.12.0m, 3 x 512 bytes in v5.14.0b

  TuyaFnidDpidMap tuya_fnid_map[MAX_TUYA_FUNCTIONS];  // E00  32 bytes
  uint16_t      ina226_r_shunt[4];         // E20
  uint16_t      ina226_i_fs[4];            // E28
  uint16_t      tariff[4][2];              // E30
  uint16_t      shutter_opentime[MAX_SHUTTERS];      // E40
  uint16_t      shutter_closetime[MAX_SHUTTERS];     // E48
  int16_t       shuttercoeff[5][MAX_SHUTTERS];       // E50
  uint8_t       shutter_options[MAX_SHUTTERS];       // E78
  uint8_t       shutter_set50percent[MAX_SHUTTERS];  // E7C
  uint8_t       shutter_position[MAX_SHUTTERS];      // E80
  uint8_t       shutter_startrelay[MAX_SHUTTERS];    // E84
  uint8_t       pcf8574_config[MAX_PCF8574];         // E88
  uint8_t       ot_hot_water_setpoint;     // E8C
  uint8_t       ot_boiler_setpoint;        // E8D
  uint8_t       ot_flags;                  // E8E
  uint8_t       ledpwm_mask;               // E8F
  uint16_t      dimmer_hw_min;             // E90
  uint16_t      dimmer_hw_max;             // E92
  uint32_t      deepsleep;                 // E94
  uint16_t      hass_new_discovery;        // E98  ex2_energy_power_delta on 8.4.0.3, replaced on 8.5.0.1
  uint8_t       shutter_motordelay[MAX_SHUTTERS];    // E9A
  int8_t        temp_comp;                 // E9E
  uint8_t       weight_change;             // E9F
  uint8_t       web_color2[2][3];          // EA0  Needs to be on integer / 3 distance from web_color

  uint8_t       free_ea6[33];              // EA6

  uint8_t       sta_config;                // EC7
  uint8_t       sta_active;                // EC8
  uint8_t       rule_stop;                 // EC9
  uint16_t      syslog_port;               // ECA
  uint8_t       syslog_level;              // ECC
  uint8_t       webserver;                 // ECD
  uint8_t       weblog_level;              // ECE
  uint8_t       mqtt_fingerprint[2][20];   // ECF

  uint8_t       ex_adc_param_type;         // EF7  Free since 9.0.0.1

  SysBitfield4  flag4;                     // EF8
  uint16_t      mqtt_port;                 // EFC
  uint8_t       serial_config;             // EFE
  uint8_t       wifi_output_power;         // EFF
  uint8_t       shutter_accuracy;          // F00
  uint8_t       mqttlog_level;             // F01
  uint8_t       sps30_inuse_hours;         // F02
  uint8_t       hotplug_scan;              // F03
  uint8_t       bri_power_on;              // F04
  PWMDimmerCfg  pwm_dimmer_cfg;            // F05
  uint8_t       bri_preset_low;            // F06
  uint8_t       bri_preset_high;           // F07
  int8_t        hum_comp;                  // F08
  uint8_t       wifi_channel;              // F09
  uint8_t       wifi_bssid[6];             // F0A
  uint8_t       as3935_sensor_cfg[5];      // F10
  As3935IntCfg  as3935_functions;          // F15
  As3935Param   as3935_parameter;          // F16
  uint64_t      zb_ext_panid;              // F18
  uint64_t      zb_precfgkey_l;            // F20
  uint64_t      zb_precfgkey_h;            // F28
  uint16_t      zb_pan_id;                 // F30
  uint8_t       zb_channel;                // F32
  int8_t        zb_txradio_dbm;            // F33
  uint16_t      pms_wake_interval;         // F34
  uint8_t       config_version;            // F36
  uint8_t       windmeter_pulses_x_rot;    // F37
  uint16_t      windmeter_radius;          // F38
  uint16_t      windmeter_pulse_debounce;  // F3A
  int16_t       windmeter_speed_factor;    // F3C
  uint8_t       windmeter_tele_pchange;    // F3E
  uint8_t       ledpwm_on;                 // F3F
  uint8_t       ledpwm_off;                // F40
  uint8_t       tcp_baudrate;              // F41
  uint8_t       fallback_module;           // F42
  uint8_t       shutter_mode;              // F43
  uint16_t      energy_power_delta[3];     // F44
  uint16_t      shutter_pwmrange[2][MAX_SHUTTERS];  // F4A
  uint8_t       dimmer_step;               // F5A
  uint8_t       shd_leading_edge;          // F5B
  uint16_t      shd_warmup_brightness;     // F5C
  uint8_t       shd_warmup_time;           // F5E

  uint8_t       free_f5e[72];              // F5E - Decrement if adding new Setting variables just above and below

  // Only 32 bit boundary variables below

  uint64_t      rf_protocol_mask;          // FA8
  uint8_t       device_group_tie[4];       // FB0
  SysBitfield5  flag5;                     // FB4
  uint16_t      pulse_counter_debounce_low;   // FB8
  uint16_t      pulse_counter_debounce_high;  // FBA
  uint32_t      keeloq_master_msb;         // FBC
  uint32_t      keeloq_master_lsb;         // FC0
  uint32_t      keeloq_serial;             // FC4
  uint32_t      keeloq_count;              // FC8
  uint32_t      device_group_share_in;     // FCC  Bitmask of device group items imported
  uint32_t      device_group_share_out;    // FD0  Bitmask of device group items exported
  uint32_t      bootcount_reset_time;      // FD4

  int           ex_adc_param4;             // FD8  Free since 9.0.0.1

  uint32_t      shutter_button[MAX_SHUTTER_KEYS];  // FDC
  uint32_t      i2c_drivers[3];            // FEC  I2cDriver
  uint32_t      cfg_timestamp;             // FF8
  uint32_t      cfg_crc32;                 // FFC
} Settings;

typedef struct {
  uint16_t      valid;                     // 280  (RTC memory offset 100 - sizeof(RTCRBT))
  uint8_t       fast_reboot_count;         // 282
  uint8_t       free_003[1];               // 283
} TRtcReboot;
TRtcReboot RtcReboot;
#ifdef ESP32
RTC_NOINIT_ATTR TRtcReboot RtcDataReboot;
#endif  // ESP32

typedef struct {
  uint16_t      valid;                     // 290  (RTC memory offset 100)
  uint8_t       oswatch_blocked_loop;      // 292
  uint8_t       ota_loader;                // 293
  unsigned long energy_kWhtoday;           // 294
  unsigned long energy_kWhtotal;           // 298
  volatile unsigned long pulse_counter[MAX_COUNTERS];  // 29C - See #9521 why volatile
  power_t       power;                     // 2AC
  EnergyUsage   energy_usage;              // 2B0
  unsigned long nextwakeup;                // 2C8
  uint32_t      baudrate;                  // 2CC
  uint32_t      ultradeepsleep;            // 2D0
  uint16_t      deepsleep_slip;            // 2D4

  uint8_t       free_2d6[22];              // 2D6

                                           // 2EC - 2FF free locations
} TRtcSettings;
TRtcSettings RtcSettings;
#ifdef ESP32
RTC_NOINIT_ATTR TRtcSettings RtcDataSettings;
#endif  // ESP32

struct TIME_T {
  uint8_t       second;
  uint8_t       minute;
  uint8_t       hour;
  uint8_t       day_of_week;               // sunday is day 1
  uint8_t       day_of_month;
  uint8_t       month;
  char          name_of_month[4];
  uint16_t      day_of_year;
  uint16_t      year;
  unsigned long days;
  unsigned long valid;
} RtcTime;

struct XDRVMAILBOX {
  bool          grpflg;
  bool          usridx;
  uint16_t      command_code;
  uint32_t      index;
  uint32_t      data_len;
  int32_t       payload;
  char         *topic;
  char         *data;
  char         *command;
} XdrvMailbox;

#ifdef USE_SHUTTER
const uint8_t MAX_RULES_FLAG = 11;         // Number of bits used in RulesBitfield (tricky I know...)
#else
const uint8_t MAX_RULES_FLAG = 9;          // Number of bits used in RulesBitfield (tricky I know...)
#endif  // USE_SHUTTER
typedef union {                            // Restricted by MISRA-C Rule 18.4 but so useful...
  uint16_t data;                           // Allow bit manipulation
  struct {
    uint16_t system_init : 1;              // Changing layout here needs adjustments in xdrv_10_rules.ino too
    uint16_t system_boot : 1;
    uint16_t time_init : 1;
    uint16_t time_set : 1;
    uint16_t mqtt_connected : 1;
    uint16_t mqtt_disconnected : 1;
    uint16_t wifi_connected : 1;
    uint16_t wifi_disconnected : 1;
    uint16_t http_init : 1;
    uint16_t shutter_moved : 1;
    uint16_t shutter_moving : 1;
    uint16_t spare11 : 1;
    uint16_t spare12 : 1;
    uint16_t spare13 : 1;
    uint16_t spare14 : 1;
    uint16_t spare15 : 1;
  };
} RulesBitfield;

typedef union {
  uint8_t data;
  struct {
    uint8_t network_down : 1;
    uint8_t mqtt_down : 1;
    uint8_t wifi_down : 1;
    uint8_t eth_down : 1;
    uint8_t spare04 : 1;
    uint8_t spare05 : 1;
    uint8_t spare06 : 1;
    uint8_t spare07 : 1;
  };
} StateBitfield;

// See issue https://github.com/esp8266/Arduino/issues/2913
#ifdef ESP8266
#ifdef USE_ADC_VCC
  ADC_MODE(ADC_VCC);                       // Set ADC input for Power Supply Voltage usage
#endif
#endif

#endif  // _SETTINGS_H_<|MERGE_RESOLUTION|>--- conflicted
+++ resolved
@@ -149,12 +149,8 @@
     uint32_t mqtt_state_retain : 1;        // bit 7 (v9.3.0.1)   - CMND_STATERETAIN
     uint32_t mqtt_info_retain  : 1;        // bit 8 (v9.3.0.1)   - CMND_INFORETAIN
     uint32_t wiegand_hex_output : 1;       // bit 9 (v9.3.1.1)   - SetOption123 - (Wiegand) switch tag number output to hex format (1)
-<<<<<<< HEAD
-    uint32_t zigbee_hide_bridge_topic : 1; // bit 10 (v9.3.xxx)  - SetOption124 - (Zigbee) Hide bridge topic from zigbee topic (use with SetOption89) (1)
-=======
     uint32_t wiegand_keypad_to_tag : 1;    // bit 10 (v9.3.1.1)  - SetOption124 - (Wiegand) send key pad stroke as single char (0) or one tag (ending char #) (1) 
->>>>>>> 8c8d187a
-    uint32_t spare11 : 1;                  // bit 11
+    uint32_t zigbee_hide_bridge_topic : 1; // bit 11 (v9.3.1.1)  - SetOption125 - (Zigbee) Hide bridge topic from zigbee topic (use with SetOption89) (1)
     uint32_t spare12 : 1;                  // bit 12
     uint32_t spare13 : 1;                  // bit 13
     uint32_t spare14 : 1;                  // bit 14
