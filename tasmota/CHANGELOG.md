## Unreleased (development)

<<<<<<< HEAD
=======
### 8.1.0.10 20200227

- Change default my_user_config.h driver and sensor support removing most sensors and adding most drivers
- Change IRremoteESP8266 library updated to v2.7.4
- Change switchmode 6 according to issue 7778 (#7831)
- Add support for Jarolift rollers by Keeloq algorithm
- Add Zigbee features and improvements and remove support for Zigbee commands starting with ``Zigbee...``
- Add support for MaxBotix HRXL-MaxSonar ultrasonic range finders by Jon Little (#7814)
- Add support for Romanian language translations by Augustin Marti
- Add command ``SetOption89 0/1`` for Zigbee distinct MQTT topics per device for SENSOR, allowing retained messages (#7835)

### 8.1.0.9 20200220

- Revert most wifi connectivity changes introduced in 8.1.0.5 (#7746, #7602, #7621)
- Fix Zigbee auto-increment transaction number (#7757)
- Add initial support for Sensors AHT10 and AHT15 by Martin Wagner (#7596)
- Add support for Wemos Motor Shield V1 by Denis Sborets (#7764)
- Add Zigbee enhanced commands decoding, added ``ZbPing``
- Add commands ``SetOption85 0/1`` and ``DevGroupShare`` supporting UDP Group command using ``GroupTopic`` without MQTT by Paul Diem (#7790)
- Add support for Martin Jerry/acenx/Tessan/NTONPOWER SD0x PWM dimmer switches by Paul Diem (#7791)
- Add command ``SetOption86 0/1`` for PWM dimmer to turn brightness LED's off 5 seconds after last change
- Add command ``SetOption87 0/1`` for PWM dimmer to turn red LED on when powered off
- Add command ``SetOption88 0/1`` for PWM dimmer to let buttons control remote devices

### 8.1.0.8 20200212

- Change MQTT message size with additional 200 characters
- Change some wifi code to attempt faster connection (#7621)
- Change display of some date and time messages from "Wed Feb 19 10:45:12 2020" to "2020-02-19T10:45:12"
- Fix relation between RSSI and signal strength
- Add another new DHT driver based on ESPEasy. The old driver can still be used using define USE_DHT_OLD. The previous new driver can be used with define USE_DHT_V2 (#7717)

### 8.1.0.7 20200210

- Add new DHT driver. The old driver can still be used using define USE_DHT_OLD (#7468)
- Fix wrong encoding of Zigbee persistent data

### 8.1.0.6 20200205

- Fix Hass sensor discovery part 1/4 by Federico Leoni (#7582, #7548)
- Fix MaxPower functionality (#7647)
- Add support for sensors DS18x20 and DHT family on Shelly 1 and Shelly 1PM using Shelly Add-On adapter (#7469)
- Add commands ``SwitchMode 11`` PushHoldMulti and ``SwitchMode 12`` PushHoldInverted (#7603)
- Add command ``Buzzer -1`` for infinite mode and command ``Buzzer -2`` for following led mode (#7623)
- Add support for MI-BLE sensors using HM-10 Bluetooth 4.0 module by Christian Staars (#7683)
- Add BootCount Reset Time as BCResetTime to ``Status 1``
- Add ``ZbZNPReceived``and ``ZbZCLReceived`` being published to MQTT when ``SetOption66 1``
- Add optional Wifi AccessPoint passphrase define WIFI_AP_PASSPHRASE in my_user_config.h (#7690)
- Add support for FiF LE-01MR energy meter by saper-2 (#7584)

### 8.1.0.5 20200126

- Change wifi connectivity stability (#7602)
- Change IRremoteESP8266 library updated to v2.7.3
- Fix PWM flickering at low levels (#7415)
- Add ``SetOption84 0/1`` sends AWS IoT device shadow updates (alternative to retained)
- Add ``ZbBind`` (experimental) and bug fixes

### 8.1.0.4 20200116

- Change Zigbee command prefix from ``Zigbee*`` to ``Zb*``
- Fix ``PowerDelta`` zero power detection (#7515)
- Fix OTA minimal gzipped detection regression from 8.1.0.3
- Fix ``RGBWWTable`` ignored (#7572)
- Add web page sliders when ``SetOption37 128`` is active allowing control of white(s)
- Add Zigbee persistence and friendly names
- Add most SetOptions as defines to my_user_config.h
- Add SoftwareSerial to CSE7766 driver allowing different GPIOs (#7563)
- Add optional parameter <startcolor> to command ``Scheme <scheme>, <startcolor>`` to control initial start color
- Add rule trigger on one level deeper using syntax with two ``#`` like ``on zigbeereceived#vibration_sensor#aqaracubeside=0 do ...``

### 8.1.0.3 20200106

- Change commands ``Prefix``, ``Ssid``, ``StateText``, ``NTPServer``, and ``FriendlyName`` displaying all items
- Change IRremoteESP8266 library updated to v2.7.2
- Fix ``WakeUp <x>`` ignores provided value (#7473)
- Fix exception 9 restart on log message in Ticker interrupt service routines NTP, Wemos and Hue emulation (#7496)
- Add support for gzipped binaries
- Add ``SwitchMode 8`` ToggleMulti, ``SwitchMode 9`` FollowMulti and ``SwitchMode 10`` FollowMultiInverted (#7522)

### 8.1.0.2 20191230

- Fix LCD line and column positioning (#7387)
- Fix Display handling of hexadecimal escape characters (#7387)
- Fix Improved fade linearity with gamma correction
- Fix wrong gamma correction for Module 48 lights (PWM5 for CT)
- Add support for ``AdcParam`` parameters to control ADC0 Current Transformer Apparent Power formula by Jodi Dillon (#7100)
- Add optional support for Prometheus using file xsns_91_prometheus.ino (#7216)
- Add command ``ShutterButton <parameters>`` to control shutter(s) by to-scho (#7403)
- Add command ``SetOption82 0/1`` to limit the CT range for Alexa to 200..380
- Add experimental support for NRF24L01 as BLE-bridge for Mijia Bluetooth sensors by Christian Baars (#7394)
- Add support to BMP driver to enter reset state (sleep enable) when deep sleep is used in Tasmota

### 8.1.0.1 20191225

- Change Lights: simplified gamma correction and 10 bits internal computation
- Fix Sonoff Bridge, Sc, L1, iFan03 and CSE7766 serial interface to forced speed, config and disable logging
- Fix Serial initialization regression from previous fix
- Fix commands ``Display`` and ``Counter`` from overruling command processing (#7322)
- Fix ``White`` added to light status (#7142)
- Add command ``SetOption79 0/1`` to enable reset of counters at teleperiod time by Andre Thomas (#7355)
- Add SerialConfig to ``Status 1``
- Add WifiPower to ``Status 5``
- Add support for DS1624, DS1621 Temperature sensor by Leonid Myravjev
- Add Zigbee attribute decoder for Xiaomi Aqara Cube

>>>>>>> 59408b45
## Released

### 8.1.0 20191225

- Release

### 8.0.0.3 20191224

- Version bump due to internal Settings change

### 8.0.0.2 20191223

- Changed Settings variable namings
- Change number of ``FriendlyName``s from 4 to 8
- Add Zigbee better support for Xiaomi Double Switch and Xiaomi Vibration sensor
- Add support for ``AdcParam`` parameters to control ADC0 Moisture formula by Federico Leoni (#7309)
- Add commands ``WebButton1`` until ``WebButton16`` to support user defined GUI button text (#7166)

### 8.0.0.1 20191221

- Change Settings text handling allowing variable length text within a total text pool of 699 characters
- Change Smoother ``Fade`` using 100Hz instead of 20Hz animation (#7179)
- Change number of rule ``Var``s and ``Mem``s from 5 to 16 (#4933)
- Add support for max 150 characters in most command parameter strings (#3686, #4754)
- Add support for GPS as NTP server by Christian Baars and Adrian Scillato
- Add Zigbee coalesce sensor attributes into a single message
- Add Deepsleep start delay based on Teleperiod if ``Teleperiod`` differs from 10 or 300

### 7.2.0 20191221

- Release
- Change basic version string to lite (#7291)
- Fix Arduino IDE compile error (#7277)
- Fix restore ShutterAccuracy, MqttLog, WifiConfig, WifiPower and SerialConfig (#7281)
- Fix no AP on initial install (#7282)
- Fix failing downgrade (#7285)

### 7.1.2.6 20191214

- Change some more Settings locations freeing up space for future single char allowing variable length text
- Change tasmota-basic.bin and FIRMWARE_BASIC to tasmota-lite.bin and FIRMWARE_LITE
- Fix DeepSleep in case there is no wifi by Stefan Bode (#7213)
- Fix Fade would ignore ``savedata 0`` and store to flash anyways (#7262)
- Add Zigbee send automatic ZigbeeRead after sending a command
- Add Zigbee improving Occupancy:false detection for Aqara sensor
- Add fallback support from version 8.x
- Add restriction if fallback firmware is incompatible with settings resulting in unreachable device
- Add support for DHT12 Temperature and Humidity sensor by Stefan Oskamp

### 7.1.2.5 20191213

- Change some Settings locations freeing up space for future single char allowing variable length text
- Add Zigbee support for Xiaomi Aqara Vibration Sensor and Presence Sensor by Stefan Hadinger
- Add Shutter functions ramp up/down and MQTT reporting by Stefan Bode

### 7.1.2.4 20191209

- Change HTTP CORS from command ``SetOption73 0/1`` to ``Cors <cors_domain>`` allowing user control of specific CORS domain by Shantur Rathore (#7066)
- Change GUI Shutter button text to Up and Down Arrows based on PR by Xavier Muller (#7166)
- Change amount of supported DHT sensors from 3 to 4 by Xavier Muller (#7167)
- Revert removal of exception details from MQTT info on restart
- Add Wifi Signal Strength in dBm in addition to RSSI Wifi Experience by Andreas Schultz (#7145)
- Add Yaw, Pitch and Roll support for MPU6050 by Philip Barclay (#7058)
- Add reporting of raw weight to JSON from HX711 to overcome auto-tare functionality by @tobox (#7171)
- Add command ``Sensor34 9 <weight code>`` to set minimum delta to trigger JSON message by @tobox (#7188)
- Fix flashing H801 led at boot by Stefan Hadinger (#7165, #649)
- Fix duplicated ``Backlog`` when using Event inside a Backlog by Adrian Scillato (#7178, #7147)
- Fix Gui Timer when using a negative zero offset of -00:00 by Peter Ooms (#7174)

### 7.1.2.3 20191208

- Change Exception reporting removing exception details from both MQTT info and ``Status 1``. Now consolidated in ``Status 12`` if available.

### 7.1.2.2 20191206

- Remove rule trigger ``tele_power1#state`` due to compatibility
- Add command ``SerialConfig 0..23`` or ``SerialConfig 8N1`` to select Serial Config based in PR by Luis Teixeira (#7108)
- Add save call stack in RTC memory in case of crash, command ``Status 12`` to dump the stack by Stefan Hadinger
- Add Home Assistant force update by Frederico Leoni (#7140, #7074)

### 7.1.2.1 20191206

- Add SML bus decoder syntax support for byte order by Gerhard Mutz (#7112)
- Add rule var ``%topic%`` by Adrian Scillato (#5522)
- Add rule triggers ``tele_power1#state`` and multiple ``tele-wifi1#xxx`` by Adrian Scillato (#7093)
- Add experimental support for stepper motor shutter control by Stefan Bode
- Add optional USE_MQTT_TLS to tasmota-minimal.bin by Bohdan Kmit (#7115)

### 7.1.2 20191206

- Maintenance Release

### 7.1.1.1 20191201

- Fix lost functionality of GPIO9 and GPIO10 on some devices (#7080)
- Fix Zigbee uses Hardware Serial if GPIO 1/3 or GPIO 13/15 and SerialLog 0 (#7071)
- Fix WS2812 power control (#7090)
- Change light color schemes 2, 3 and 4 from color wheel to Hue driven with user Saturation control
- Change log buffer size from 520 to 700 characters accomodating full rule text (#7110)

### 7.1.1 20191201

- Maintenance Release

### 7.1.0.1 20191130

- Fix slider for devices with one or two channels like only white or white/yellow
- Fix TasmotaSlave buffer overrun on Tele
- Fix light scheme 4 speed (#7072)
- Add support for TasmotaSlave executing commands on Tasmota

### 7.1.0 20191129

- Release

### 7.0.0.6 20191122

- Add colorpicker to WebUI by Christian Staars (#6984)
- Change new Fade system much smoother, Speed now up to 40 (#6942, #3714)
- Fix Arduino IDE function prototyping compile error (#6982)
- Change update lib IRremoteESP8266 updated to v2.7.1, -2.7k flash and -1.5k RAM for Tasmota-IR
- Fix auto--power on/off when setting channel to non-zero or zero value, when SetOption68 1
- Fix postpone saving settings to flash until Fade is complete, avoids pause in Fade
- Add command ``SetOption77 0/1`` to keep power on when slider is far left

### 7.0.0.5 20191118

- Fix boot loop regression
- Add command ``TempOffset -12.6 .. 12.6`` to set global temperature sensor offset (#6958)
- Fix check deepsleep for valid values in Settings (#6961)
- Fix Wifi instability when light is on, due to sleep=0 (#6961, #6608)
- Add hardware detection to be overruled with ``SetOption51`` (#6969)

### 7.0.0.4 20191108

- Add command ``WifiPower 0 .. 20.5`` to set Wifi Output Power which will be default set to 17dBm
- Change supported PCF8574 I2C address range to 0x20 - 0x26 allowing other I2C devices with address 0x27 to be used at the same time
- Change supported PCF8574A I2C address range to 0x39 - 0x3F allowing other I2C devices with address 0x38 to be used at the same time
- Change supported MCP230xx I2C address range to 0x20 - 0x26 allowing other I2C devices with address 0x27 to be used at the same time
- Add Keep last channels values when Color command end with '=' (#6799)
- Add support for I2C sensor TLS2591 Light Intensity sensor (#6873)
- Change Kept only NEC/RC5/RC6/HASH IR protocols in standard Tasmota, all other protocols require Tasmota-IR, saving 4K
- Add command ``SetOption76 0/1`` to enable incrementing bootcount when deepsleep is enabled (#6930)
- Change Reset erase end address from as seen by SDK (getFlashChipSize) to full flash size (getFlashChipRealSize)
- Change Zigbee log verbosity reduction

### 7.0.0.3 20191103

- Add command ``I2cDriver`` for I2C driver runtime control using document I2CDEVICES.md
- Fix random crash caused by UPNP flood
- Add support for Honeywell HPMA115S0 particle concentration sensor by David Hunt (#6843)
- Remove driver xsns_12_ads1115_i2cdev replaced by xsns_12_ads1115

### 7.0.0.2 20191102

- Add command ``WebColor19`` to control color of Module and Name (#6811)
- Add support for Honeywell I2C HIH series Humidity and Temperetaure sensor (#6808)
- Fix wrong Dimmer behavior introduced with #6799 when ``SetOption37`` < 128
- Change add DS18x20 support in Tasmota-IR
- Add Zigbee command support, considered as v1.0 for full Zigbee support
- Fix Reduce flash size after change to IRremoteESP8266 v2.7.0

### 7.0.0.1 20191027

- Remove update support for versions before 6.0
- Change default GUI to dark theme
- Add command ``SetOption73 0/1`` to re-enable HTTP Cross-Origin Resource Sharing (CORS) now default disabled (#6767)
- Add frequency to ADE7953 energy monitor as used in Shelly 2.5 by ljakob (#6778)
- Add command ``SetOption74 0/1`` to enable DS18x20 internal pull-up and remove define DS18B20_INTERNAL_PULLUP (#6795)
- Fix better control of RGB/White when ``SetOption37`` >128, added ``Dimmer1`` and ``Dimmer2`` commands (#6714)
- Add hide Alexa objects with friendlyname starting with '$' (#6722, #6762)
- Add command ``SetOption75 0/1`` to switch between grouptopic (0) using fulltopic replacing %topic% or (1) is cmnd/\<grouptopic\> (#6779)
- Change IRremoteESP8266 library to v2.7.0

### 6.7.1.1 20191026

- Change ArduinoSlave to TasmotaSlave
- Add support for Tuya battery powered devices (#6735)
- Change repository name from Sonoff-Tasmota to Tasmota and all code references from Sonoff to Tasmota

### 6.7.1 20191026

- Release
- Fix on energy monitoring devices using PowerDelta Exception0 with epc1:0x4000dce5 = Divide by zero (#6750)
- Fix Script array bug (#6751)

### 6.7.0 20191025

- Release

### 6.6.0.21 20191022

- Remove support for WPS and SmartConfig in favour of Web server (!) based WifiManager (#6680)
- Remove binary sonoff-classic (#6680)
- Remove command ``SetOption2``

### 6.6.0.20 20191018

- Add command ``SetOption65 0/1`` to disable (1) fast power cycle detection fixing unwanted brownout trigger
- Add absolute PowerDelta using command ``PowerDelta 101..32000`` where 101 = 101-100 = 1W, 202 = 202-100 = 102W (#5901)
- Add support for EX-Store WiFi Dimmer V4 (#5856)
- Add ``ZigbeeRead`` command and many improvements (#6095)
- Add ArduinoSlave driver (EXPERIMENTAL)

### 6.6.0.19 20191018

- Replace obsolete xsns_23_sdm120 with xnrg_08_sdm120 and consolidate define USE_SDM120
- Replace obsolete xsns_25_sdm630 with xnrg_10_sdm630 and consolidate define USE_SDM630
- Replace obsolete xsns_49_solaxX1 with xnrg_12_solaxX1 (#6677)

### 6.6.0.18 20191010

- Add command ``DimmerRange`` in Light module to support 2 byte dimming ranges from Tuya
- Add Zigbee additional commands and sending messages to control devices (#6095)
- Fix Rules were not triggered with IR unknown protocol or in sonoff-it (#6629)
- Add define USE_DEEPSLEEP and command ``DeepSleepTime 0 or 10..86400`` (seconds) to enter deepsleep mode (#6638)
- Add define USE_SONOFF_RF to enable/disable Sonoff Rf support (#6648)
- Add incremental beeps to Ifan03 remote control fan speed buttons (#6636)
- Add rule support after every command execution like Fanspeed#Data=2 (#6636)
- Fix handling of ligth channels when pwm_multichannel (Option68) is enabled
- Add WebUI for multiple, independent PWM channels
- Remove default DS18B20 driver and only support define DS18x20 (#6647)
- Add support for PMS3003 dust particle sensor
- Change Sonoff L1 support by adding define USE_SONOFF_L1

### 6.6.0.17 20191009

- Add command ``SetOption34 0..255`` to set backlog delay. Default value is 200 (mSeconds) (#6562)
- Add command ``Gpio 255`` to show physical GPIO configuration of all non-flash pins (#6407)

### 6.6.0.16 20191008

- Change PZEM004T default address mask from 0.0.0.x to 192.168.1.x for legacy reason (#6585)
- Fix PZEM004T, PZEMAC and PZEMDC autodetection (#6585)
- Change light drivers internals to ease management

### 6.6.0.15 20191003

- Change command ``PulseTime`` JSON message format and allow display of all pulsetimer information (#6519)
- Add support for Chint DDSU666 Modbus energy meter by Pablo Zerón
- Add support for SM2135 as used in Action LSC Smart Led E14 (#6495)
- Add command ``SetOption72 0/1`` to switch between software (0) or hardware (1) energy total counter (#6561)
- Add Zigbee tracking of connected devices and auto-probing of Manuf/Model Ids
- Fix better handling of PWM White Temperature mode for Module 48 (#6534)

### 6.6.0.14 20190925

- Change command ``Tariffx`` to allow time entries like 23 (hours), 1320 (minutes) or 23:00. NOTE: As this is development branch previous tariffs are lost! (#6488)
- Remove support for define USE_DS18x20_LEGACY and legacy DS18x20 driver (#6486)
- Add initial support for MQTT logging using command ``MqttLog <loglevel>`` (#6498)
- Add Zigbee more support - collect endpoints and clusters, added ZigbeeDump command
- Add initial support for shutters by Stefan Bode (#288)
- Add command to MCP230xx: ``sensor29 pin,0/1/2`` for OFF/ON/TOGGLE
- Add initial support for PCF8574 I2C I/O Expander (currently output only) by Stefan Bode
- Add command ``SetOption71 0/1`` to switch between different Modbus Active Energy registers on DDS238-2 energy meters (#6531)
- Change command ``SetOption43`` to make it more general. Now supports PS_16_DZ driver too (#6544)
- Change command handling by moving buffers up in chain solving MQTTlog support (#6529)
- Change detection of non-MQTT commands by allowing non-space characters as delimiter (#6540)
- Fix TasmotaSerial: move serial send to IRAM for high speed baud rates

### 6.6.0.13 20190922

- Add command ``EnergyReset4 x,x`` to initialize total usage for two tarrifs
- Add command ``EnergyReset5 x,x`` to initialize total export (or production) for two tarrifs
- Add command ``Sensor34 8,0`` and ``Sensor34 8,1`` to disable/enable JSON message on weight change over 4 gram
- Add JSON array index support to rules evaluation allowing trigger on ENERGY#POWER[2]>0.60 from JSON ..,"Power":[0.00,0.68],.. (#6160)

### 6.6.0.12 20190910

- Redesign command ``Tariff`` to now default to 0 (=disabled) and allowing to set both Standard Time (ST) and Daylight Savings Time (DST) start hour
-  Commands ``Tariff1 22,23`` = Tariff1 (Off-Peak) ST,DST   Tariff2 (Standard) 6,7 = Tariff2 ST,DST   Tariff9 0/1 = Weekend toggle (1 = Off-Peak during weekend)
- Change rename "Data" to "Hash" and limit to 32 bits when receiving UNKNOWN IR protocol (see DECODE_HASH from IRremoteESP8266)
- Add command ``Gpios 255/All`` to show all available GPIO components (#6407)
- Change JSON output format for commands ``Adc``, ``Adcs``, ``Modules``, ``Gpio`` and ``Gpios`` from list to dictionary (#6407)
- Add Zigbee support phase 3 - support for Xiaomi lumi.weather air quality sensor, Osram mini-switch
- Change energy sensors for three phase/channel support
- Add support for Shelly 2.5 dual energy (#6160)
- Add initial support for up to three PZEM-014/-016 on serial modbus connection with addresses 1 (default), 2 and 3 (#2315)
- Add initial support for up to three PZEM-004T on serial connection with addresses x.x.x.1 (default), 2 and 3 (#2315)
- Add initial support for up to three PZEM-003/-017 on serial modbus connection with addresses 1 (default), 2 and 3 (#2315)
- Add driver USE_SDM630_2 as future replacement for USE_SDM630 - Pls test and report
- Add command ``ModuleAddress 1/2/3`` to set Pzem module address when a single module is connected (#2315)

### 6.6.0.11 20190907

- Change Settings crc calculation allowing short term backward compatibility
- Add support for up to 4 INA226 Voltage and Current sensors by Steve Rogers (#6342)
- Change Improve reliability of TasmotaSerial at 115200 bauds and reduce IRAM usage for Stage/pre-2.6
- Add support for A4988 stepper-motor-driver-circuit by Tim Leuschner (#6370)
- Add support for Hiking DDS238-2 Modbus energy meter by Matteo Campanella (#6384)

### 6.6.0.10 20190905

- Redesign Tuya support by Shantur Rathore removing commands SetOption34, 41, 44, 45, 46 and 65 (#6353)
- Add command Reset 99 to reset bootcount to zero (#684, #6351)
- Change command Time 1/2/3 to select JSON time format ISO, ISO + Epoch or Epoch for legacy reason

### 6.6.0.9 20190828

- Change theoretical baudrate range to 300..19660500 bps in 300 increments (#6294)
- Add Full support of all protocols in IRremoteESP8266, to be used on dedicated-IR Tasmota version. Warning: +81k Flash when compiling with USE_IR_REMOTE_FULL
- Add compile time define USE_WS2812_HARDWARE to select hardware type WS2812, WS2812X, WS2813, SK6812, LC8812 or APA106 (DMA mode only)
- Add 'sonoff-ir' pre-packaged IR-dedicated firmware and 'sonoff-ircustom' to customize firmware with IR Full protocol support
- Add Zigbee support phase 2 - cc2530 initialization and basic ZCL decoding
- Add driver USE_SDM120_2 with Domoticz P1 Smart Meter functionality as future replacement for USE_SDM120 - Pls test and report
- Add command Power0 0/1/2/Off/On/Toggle to control all power outputs at once (#6340)
- Add time to more events (#6337)
- Add command Time 1/2/3 to select JSON time format ISO + Epoch, ISO or Epoch

### 6.6.0.8 20190827

- Add Tuya Energy monitoring by Shantur Rathore
- Add phase 1 Domoticz P1 Smart Meter support using energy sensors handled by xdrv_03_energy.ino based on an idea by pablozg
-   Add commands Tariff1 0..23 (start Off-Peak hour), Tariff2 0..23 (start Standard hour) and Tariff3 0/1 (Saturday and Sunday Off-Peak)

### 6.6.0.7 20190825

- Expand Settings area to 4k for future use

### 6.6.0.6 20190819

- Add I2C display driver for SH1106 oled by Gerhard Mutz
- Add SPI display drivers for epaper 4.2 inch, ILI9488 TFT, SSD1351 Color oled and RA8876 TFT by Gerhard Mutz
- Add support for HM17 bluetooth LE passive scan of ibeacon devices by Gerhard Mutz

### 6.6.0.5 20190816

- Add command WebSensor<sensor number> 0/1 to control display of sensor data in web GUI (#6085)
- Change some table locations from RAM to Flash
- Fix wrong telemetry message when SetOption68 1 (#6191)
- Add support for RDM6300 125kHz RFID Reader by Gerhard Mutz

### 6.6.0.4 20190806

- Add support for CHIRP soil moisture sensor by Christian Baars
- Add debug compile features using defines DEBUG_TASMOTA_CORE, DEBUG_TASMOTA_DRIVER and DEBUG_TASMOTA_SENSOR.
-   See DEBUG_CORE_LOG example in sonoff.ino and DEBUG_DRIVER_LOG example in xdrv_09_timers.ino
- Add support for Solax X1 inverter by Pablo Zerón
- Add ZigBee support phase 1 - low level MQTT ZNP messages for CC2530 devices
- Add command Buzzer with optional parameters <number of beeps>,<duration of beep in 100mS steps>,<duration of silence in 100mS steps> enabled when a buzzer is configured (#5988)
- Add support for PAJ7620 gesture sensor by Christian Baars

### 6.6.0.3 20190725

- Change filename of configuration backup from using FriendlyName1 to Hostname solving diacritic issues (#2422)
- Change Store AWS IoT Private Key and Certificate in SPI Flash avoiding device-specific compilations
- Upgrade library IRRemoteEsp8266 to 2.6.4, now using sendPioneer()
- Add support for MAX31865 Thermocouple sensor by Alberto Lopez Siemens
- Add option 0 to Width1 (Marker), Width2 (Second), Width3 (Minute) and Width4 (Hour) disabling display (#6152)
- Add MqttCount metric to STATE (#6155)
- Add define USE_ENERGY_MARGIN_DETECTION to disable Energy Margin and Power Limit detection
- Add define USE_ENERGY_POWER_LIMIT to disable Energy Power Limit detection while Energy Margin detection is active
- Add allow repeat/longpress for IRSend raw, introduced IRSend<r> option (#6074)
- Add SetOption68 to enable multi-channel PWM instead of a single light (#6134)

### 6.6.0.2 20190714

- Change commands Var and Mem to show all parameters when no index is given (#6107)
- Add command SetOption67 0/1 to disable or enable a buzzer as used in iFan03
- Add command DisplayWidth to set pixel width on supported devices
- Add command DisplayHeight to set pixel height on supported devices
- Add support for Sonoff iFan03 as module 71 (#5988)
- Add support for a buzzer
- Add support for IRSend long press ('repeat' feature from IRRemoteESP8266) (#6074)
- Add support for IRHVAC Midea/Komeco protocol (#3227)
- Add support for more IRSend protocols enabled in my_user_config.h
- Add support for IRSend Pioneer protocol (#6100)
- Add Oled reset GPIO option "OLED reset"

### 6.6.0.1 20190708

- Fix Domoticz battery level set to 100 if define USE_ADC_VCC is not used (#6033)
- Fix Force Elliptic Curve for Letsencrypt TLS #6042
- Fix WeMo emulation for 1G echo and 2G echo dot (#6086)
- Fix Xiaomi Philips brightness (#6091)
- Change defines USE_TX20_WIND_SENSOR and USE_RC_SWITCH in my_user_config.h to disable to lower iram usage enabling latest core compilation (#6060, #6062)
- Add blend RGB leds with White leds for better whites (#5895, #5704)
- Add command SetOption41 0..8 to control number of Tuya switches (#6039)
- Add command SetOption42 0..255 to set overtemperature (Celsius only) threshold resulting in power off all on energy monitoring devices. Default setting is 90 (#6036)
- Add command SetOption66 0/1 to enable or disable Tuya dimmer range 255 slider control
- Add command Time to disable NTP and set UTC time as Epoch value if above 1451602800 (=20160101). Time 0 re-enables NTP (#5279)
- Add AZ7798 automatic setting of clock display (#6034)
- Add Epoch and UptimeSec to JSON messages (#6068)
- Add support for up to 4 INA219 sensors (#6046)

### 6.6.0 20190707

- Remove support of TLS on core 2.3.0 and extent support on core 2.4.2 and up
- Remove MQTT uptime message every hour
- Refactor some defines to const
- Refactor webserver HTML input, button, textarea, and select name based on id
- Refactor webserver sensor data collection
- Refactor TLS based on BearSSL, warning breaking change for fingerprints validation
- Refactor management of lights, using classes and integers instead of floats
- Refactor UDP initial message handling from string to char using static memory and add debug info (#5505)
- Refactor IRSend and receive for 64-bit support (#5523)
- Refactor MQTT which might solve issue (#5755)
- Refactor IRSend by using heap when more than 199 values need to be send. May need increase of define MQTT_MAX_PACKET_SIZE too (#5950)
- Refactor double to float in rules, and replaced trigonometric functions from stdlib with smaller versions (#6005)
- Change pubsubclient MQTT_KEEPALIVE from 10 to 30 seconds for AWS IoT support
- Change gamma correction as default behavior, ie "Ledtable 1"
- Change PWM resolution from 8 to 10 bits for low brightness lights
- Change IRSend Panasonic protocol to 64-bit (#5523)
- Change ADC0 to enabled by default in my_user_config.h (#5671)
- Change define USE_EMULATION by USE_EMULATION_HUE and USE_EMULATION_WEMO (#5826)
- Change default PowerDelta from 80% to 0% on new installations (#5858, #5028, #4813, #4130, #4145, #3795, #3778, #3660, #3648)
- Fix display Bug in KNX webmenu for Physical Address
- Fix the Unescape() function and the SendSerial3 behaviour
- Fix webserver multiple Javascript window.onload functionality
- Fix TasmotaSerial at 9600 bps solving DFPlayer comms (#5528)
- Fix Configure Timer Web GUI (#5568)
- Fix Shelly 2.5 I2C address priority issue when VEML6070 code is present by disabling VEML6070 for Shelly 2.5 (#5592)
- Fix use of SerialDelimiter value 128 (#5634)
- Fix Sonoff Pow R2 / S31 invalid energy increments (#5789)
- Fix core 2.5.x ISR not in IRAM exception (#5837)
- Fix Philips Hue emulation Alexa issue by using part of MAC address for LightId (#5849)
- Fix missing white channel for WS2812 (#5869)
- Fix PZem startup issue (#5875)
- Fix exception 9 when syslog is enabled and NTP is just synced (#5917)
- Fix Toggle functionality to button double press when one button and two devices are detected (#5935)
- Fix channel command for dual dimmers (#5940)
- Fix not restoring white value on power off/power on (#5993)
- Add command AdcParam to control ADC0 Temperature and Light formula parameters
- Add command LedMask to assign which relay has access to power LED (#5602, #5612)
- Add extended LED power control using command LedPowerX where X is 1 to 4. Enabled when "LedLink(i)" is configured too (#5709)
- Add command Sensor20 1..255 to change Nova Fitness SDS01 working period in minutes (#5452)
- Add command SetOption38 6..255 to set IRReceive protocol detection sensitivity mimizing UNKNOWN protocols (#5853)
- Add command SetOption39 1..255 to control CSE7766 (Pow R2) or HLW8032 (Blitzwolf SHP5) handling of power loads below 6W. Default setting is 128 (#5756)
- Add command SetOption40 0..250 to disable button functionality if activated for over 0.1 second. Needs SetOption1 1 and SetOption13 0 (#5449)
- Add command SetOption63 0/1 to disable relay state feedback scan at restart (#5594, #5663)
- Add command SetOption64 0/1 to switch between "-" or "_" as sensor index separator impacting DS18X20, DHT, BMP and SHT3X sensor names (#5689)
- Add command SetOption65 0/1 and more Tuya Serial based device support (#5815)
- Add command WebColor to change GUI colors on the fly
- Add support for AWS IoT with TLS 1.2 on core 2.4.2 and up. Full doc here: https://github.com/arendst/Tasmota/wiki/AWS-IoT
- Add support for Badger HR-E Water Meter (#5539)
- Add support for Shelly 2.5 Energy and overtemp Monitoring (#5592)
- Add support for color and colortone for Philips Hue emulation via Alexa (#5600 #4809)
- Add support for Scripts as replacement for Rules. Default disabled but can be enabled in my_user_config.h (#5689)
- Add support for up to four LEDs related to four power outputs. Enabled when "LedLink(i)" is configured too (#5709)
- Add support for Shelly 1PM Template {"NAME":"Shelly 1PM","GPIO":[56,0,0,0,82,134,0,0,0,0,0,21,0],"FLAG":2,"BASE":18} (#5716)
- Add support for SPS30 Particle sensor thanks to Gerhard Mutz (#5830)
- Add support for VL53L0x time of flight sensor. Might interfere with TSL2561 using same I2C address (#5845)
- Add support for Sonoff L1 thanks to reef-actor (#6002)
- Add rule Http#Initialized
- Add rule System#Save executed just before a planned restart
- Add rule support for single JSON value pair like {"SSerialReceived":"on"} by expanding it to {"SSerialReceived":{"Data":"on"}} allowing for trigger SSerialReceived#Data=on (#5638)
- Add define USE_COUNTER to my_user_config.h to save space in sonoff-basic.bin and sonoff-minimal.bin
- Add define USE_DHT to my_user_config.h to save space in sonoff-basic.bin
- Add defines USE_EMULATION_WEMO and USE_EMULATION_HUE to my_user_config.h to control emulation features at compile time (#5826)
- Add Toggle functionality to button double press when more devices are detected
- Add device OverTemp (>73 Celsius) detection to Energy Monitoring devices with temperature sensor powering off all outputs
- Add Tuya Dimmer 10 second heartbeat serial packet required by some Tuya dimmer secondary MCUs
- Add all temperature, humidity and pressure for global access
- Add validation check when loading settings from flash
- Add HX711 weight restore after controlled restart or after power restore just before executing command Sensor34 7 (#5367, #5786)
- Add GUI hexadecimal color options in my_user_config.h (#5586)
- Add alternative IRSend command syntax IRSend raw,\<freq\>,\<header mark\>,\<header space\>,\<bit mark\>,\<zero space\>,\<one space\>,\<bit stream\> (#5610)
- Add user configurable ADC0 to Module and Template configuration compatible with current FLAG options (#5671)
- Add AriLux RF control GPIO option "ALux IrSel" (159) replacing "Led4i" (59) for full LED control (#5709)
- Add LED GPIO option "LedLink" (157) and "LedLinki" (158) to select dedicated link status LED (#5709)
- Add all 5 PWM channels individually adressable with LEDs. (#5741)
- Add reset of Energy values when connection to sensor is lost for over 4 seconds (#5874, #5881)
- Add checkbox to GUI password field enabling visibility during password entry only (#5934)

### 6.5.0 20190319

- Remove commands SetOption14 and SetOption63 as it has been superseded by command Interlock
- Remove command SetOption35 0-255 for mDNS start-up delay (#4793)
- Remove support for MQTT_LIBRARY_TYPE, MQTT_ARDUINOMQTT and MQTT_TASMOTAMQTT (#5474)
- Change webserver content handling from single String to small Chunks increasing RAM
- Change code use of boolean to bool and byte to uint8_t
- Change code uint8_t flags to bool flags
- Change sonoff_template.h layout regarding optional module flags like ADC0
- Change sonoff_template.h module lay-out by removing non-configurable GPIOs
- Change button driver making it modular
- Change switch driver making it modular and introduce input filter (#4665, #4724)
- Change switch input detection by optimizing switch debounce (#4724)
- Change web authentication (#4865)
- Change image name BE_MINIMAL to FIRMWARE_MINIMAL and USE_xyz to FIRMWARE_xyz (#5106)
- Change GUI weblog from XML to plain text solving possible empty screens (#5154)
- Fix most compiler warnings
- Fix Display exception 28 when JSON value is nullptr received
- Fix epaper driver (#4785)
- Fix HAss Sensor Discovery Software Watchdog restart (#4831, #4988)
- Fix allowable MAX_RULE_VARS to 16 (#4933)
- Fix mDNS addService (#4938, #4951)
- Fix HAss discovery of MHZ19(B) sensors (#4992)
- Fix some exceptions and watchdogs due to lack of stack space (#5215)
- Fix GUI wifi password acception starting with asteriks (*) (#5231, #5242)
- Fix command WebSend intermittent results (#5273, #5304)
- Fix additional characters in fallbacktopic, hostname and mqttclient on core 2.5.0 (#5359, #5417)
- Fix Energy TotalStartTime when commands EnergyReset0 and/or EnergyReset3 used (#5373)
- Fix DS18S20 temperature calculation (#5375)
- Fix float calculations in range from 0 to -1 (#5386)
- Fix exception on GUI Configure Logging and Configure Other (#5424)
- Add commands PowerCal, VoltageCal and CurrentCal for HLW8012, HJL01 and BL0937 based energy sensors
- Add command SerialDelimiter 128 to filter reception of only characters between ASCII 32 and 127 (#5131)
- Add command SSerialSend5 \<hexdata\> to SerialBridge
- Add command Interlock 0 / 1 / 1,2 3,4 .. to control interlock ON/OFF and add up to 8 relays in 1 to 4 interlock groups (#4910, #5014)
- Add command Template 255 to copy module configuration over to current active template and store as user template named Merged (#5371)
- Add command WifiConfig 7 to allow reset of device in AP mode without admin password (#5297)
- Add command SetOption36 to control boot loop default restoration (#4645, #5063)
- Add command SetOption37 for RGBCW color mapping (#5326)
- Add command SetOption55 0/1 and define MDNS_ENABLE to disable/enable mDNS (#4793, #4923)
- Add command SetOption62 0/1 to disable retain on Button or Switch hold messages (#5299)
- Add support for Smanergy KA10 Smart Wall Socket with Energy monitoring
- Add support for commands in sensor drivers
- Add support for MAX31855 K-Type thermocouple sensor using softSPI (#4764)
- Add support for Near Field Communication (NFC) controller PN532 using Serial (#4791, #5162)
- Add support for OBI Power Socket 2 (#4829)
- Add support for YTF IR Bridge (#4855)
- Add support for Mi LED Desk Lamp with rotary switch (#4887)
- Add support for Digoo DG-SP202 Smart Socket with Energy monitoring (#4891)
- Add support for MAX44009 Ambient Light sensor (#4907)
- Add support for inverted buttons and inverted buttons without pullup (#4914)
- Add support for Luminea ZX2820 Smart Socket with Energy monitoring (#4921)
- Add support for multiple ADS1115 I2C devices (#5083)
- Add support for online template change using command Template or GUI Configure Other (#5177)
- Add support for Korean language translations (#5344)
- Add support for sensor SCD30 (#5434)
- Add parameter CFG_HOLDER to status 1 message (#5206)
- Add SetOption32 until SetOption49 diagnostic information to Status 3 report as replacement for second property value in SetOption property name
- Add Resolution property to Status 3 report providing previous SetOption second value property
- Add property MqttCount to status 6 message representing number of Mqtt re-connections
- Add property LinkCount to state and status 11 message representing number of Wifi Link re-connections
- Add property Downtime to state and status 11 message representing the duration of wifi connection loss
- Add variable %timestamp% to rules (#4749)
- Add rule support for "==", "!=" ">=" and "<=" (#5122)
- Add rule expression enabled by define USE_EXPRESSION in my_user_config.h (#5210)
- Add Power status functionality to LED2 when configured leaving LED1 for Link status indication
- Add user configuration of HLW8012 and HJL-01/BL0937 Energy Monitoring as used in Sonoff Pow and many Tuya based devices
- Add user configuration of MCP39F501 Energy Monitoring as used in Shelly2
- Add online template configuration using both commands and Configure Template menu option in GUI
- Add (S)SerialSend3 escape sequence \x to allow hexadecimal byte value (#3560, #4947)
- Add define DS18B20_INTERNAL_PULLUP to select internal input pullup when only one DS18B20 sensor is connected eliminating external resistor (#4738)
- Add button control when no relay configured (#4682)
- Add startup delay of 4 seconds to button control (#4829)
- Add core version conditional compile options to provided PWM files (#4917)
- Add resiliency to saved Settings (#5065)
- Add MHZ19 Temperature as Domoticz Temperature selection (#5128)
- Add HAss status sensor (#5139)
- Add status message to former declined group commands (#5145)
- Add 0x to IRRemote (SetOption29) and RCSwitch (SetOption28) received hexadecimal data (#5431)

### 6.4.1 20181224

- Change RAM usage BMP/BME I2C sensors
- Change FallbackTopic from cmnd/\<mqttclient\>/ to cmnd/\<mqttclient\>_fb/ to discriminate from Topic (#1528)
- Change FallbackTopic detection (#4706)
- Change Hass discovery to short MQTT messages as used by Hass 0.81 and up (#4711)
- Change MQTT GUI password handling (#4723)
- Fix possible dtostrf buffer overflows by increasing buffers
- Fix wifi strongest signal detection (#4704)
- Fix Alexa "this value is outside the range of the device". Needs power cycle and Alexa deletion/discovery cycle. (#3159, #4712)
- Add Slovak language file (#4663)
- Add support for AZ-Instrument 7798 CO2 meter/datalogger (#4672)
- Add define WIFI_SOFT_AP_CHANNEL in my_user_config.h to set Soft Access Point Channel number between 1 and 13 as used by Wifi Manager web GUI (#4673)
- Add define USE_MQTT_TLS_CA_CERT for checking MQTT TLS against root ca using Let's Encrypt cert from sonoff_letsencrypt.h - not supported with core 2.3.0 (#4703)

### 6.4.0 20181217

- Change GUI Configure Module by using AJAX for data fetch to cut page size (and memory use) by 40%
     In case of web page errors clear your browser cache or do Page Reload (F5 or Ctrl+R)
- Change enforcing flashmode dout but it is still mandatory
- Change bootcount update (being first) flash write to 10 seconds after restart
- Change display and epaper drivers
- Change command WebSend Host header field from IP address to hostname (#4331)
- Change log buffer size from 512 to 520 to accommodate http sensor data (#4354)
- Change default WIFI_CONFIG_TOOL from WIFI_WAIT to WIFI_RETRY in my_user_config.h (#4400)
- Change webgui refresh time delay for Save Settings and local OTA Upload (#4423)
- Change SR-04 driver to use NewPing library (#4488)
- Change MCP230xx driver to support interrupt retention over teleperiod (#4547)
- Change support for MPU6050 using DMP (#4581)
- Fix unintended function overload of WifiState
- Fix wifi connection errors using wifi disconnect and ESP.reset instead of ESP.restart
- Fix Sonoff Pow R2 and Sonoff S31 Serial interface hang caused by Sonoff Basic R2 driver delay implementation (and possibly core bug)
- Fix MQTT connection error after restart
- Fix wifi re-scan connection baseline
- Fix possible strncat buffer overflows
- Fix intermittent Pzem sensor energy overflow calculation error
- Fix shelly2 ghost switching caused by lack of pull-up inputs (#4255)
- Fix hardware serial pin configuration. To keep using hardware serial swap current Rx/Tx pin configuration only (#4280)
- Fix MqttRetry values above 255 seconds (#4424)
- Fix WifiManager functionality on initial installation (#4433)
- Fix ArduinoOTA for Core 2.5.0 (#4620)
- Add minutes to commands Timezone to allow all possible world timezones
- Add more strict checks for GPIO selections
- Add code image and optional commit number to version
- Add dynamic delay to main loop providing time for wifi background tasks
- Add additional start-up delay during initial wifi connection
- Add support for decoding Theo V2 sensors as documented on https://sidweb.nl using 434MHz RF sensor receiver
- Add support for decoding Alecto V2 sensors like ACH2010, WS3000 and DKW2012 weather stations using 868MHz RF sensor receiver
- Add user definition of defines WIFI_RSSI_THRESHOLD (default 10) and WIFI_RESCAN_MINUTES (default 44)
- Add command SetOption58 0/1 to enable IR raw data info in JSON message (#2116)
- Add command IRSend <frequency>|0,<rawdata1>,<rawdata2>,.. to allow raw data transmission (#2116)
- Add command SetOption56 0/1 to enable wifi network scan and select highest RSSI (#3173)
- Add command SetOption57 0/1 to enable wifi network re-scan every 44 minutes with a rssi threshold of 10 to select highest RSSI (#3173)
- Add support for SDM220 (#3610)
- Add default sleep 1 to sonoff-basic to lower energy consumption (#4217)
- Add wifi status to Tuya (#4221)
- Add delays to reduce CPU usage at boot time (#4233)
- Add command SetOption24 0/1 to select pressure unit as hPa or mmHg (#4241)
- Add optional hardware serial when GPIO13(Rx) and GPIO15(Tx) are selected removing hardware serial from GPIO01(Tx) and GPIO03(Rx) (#4288)
- Add support for Gosund SP1 v2.3 Power Socket with Energy Monitoring (#4297)
- Add support for Armtronix dimmers. See wiki for info (#4321)
- Add to command WebSend option to send a direct path when command starts with a slash (#4329)
- Add support for LG HVac and IrRemote (#4377)
- Add initial support for Hass sensor discovery (#4380)
- Add support for Fujitsu HVac and IrRemote (#4387)
- Add support for I2C MGC3130 Electric Field Effect sensor by Christian Baars (#3774, #4404)
- Add command CalcRes to set number of decimals (0 - 7) used in commands ADD, SUB, MULT and SCALE (#4420)
- Add CPU average load to state message (#4431)
- Add command SetOption59 0/1 to change state topic from tele/STATE to stat/RESULT (#4450)
- Add support for SM Smart Wifi Dimmer PS-16-DZ (#4465)
- Add support for Teckin US Power Socket with Energy Monitoring (#4481)
- Add command SetOption60 0/1 to select dynamic sleep (0) or sleep (1) (#4497)
- Add support for iFan02 Fanspeed in Domoticz using a selector (#4517)
- Add support for GPIO02 for newer Sonoff Basic (#4518)
- Add Announce Switches to MQTT Discovery (#4531)
- Add support for Manzoku Power Strip (#4590)

### 6.3.0 20181030

- Change web Configure Module GPIO drop down list order for better readability
- Change status JSON message providing more switch and retain information
- Change xsns_17_senseair.ino to use TasmotaModbus library
- Change MCP230xx driver
- Change PubSubClient Mqtt library to non-blocking EspEasy version
- Change energy monitoring using energy sensor driver modules
- Change Webserver page handler for easier extension (thx to Adrian Scillato)
- Change pinmode for no-pullup defined switches to pullup when configured as switchmode PUSHBUTTON (=3 and up) (#3896)
- Change default OTA Url to http://thehackbox.org/tasmota/release/sonoff.bin (#4170)
- Remove support for MQTT Client esp-mqtt-arduino by #define MQTT_LIBRARY_TYPE MQTT_ESPMQTTARDUINO
- Remove commands PowerCal, VoltageCal and CurrentCal as more functionality is provided by commands PowerSet, VoltageSet and CurrentSet
- Remove restart after ntpserver change and force NTP re-sync (#3890)
- Fix showing Period Power in energy threshold messages
- Fix header file execution order by renaming user_config.h to my_user_config.h
- Fix some TSL2561 driver issues (#3681)
- Fix KNX PA exception. Regression from 6.2.1 buffer overflow caused by subStr() (#3700, #3710)
- Fix setting and getting color temperature for Philips Hue emulation (#3733)
- Fix ButtonRetain to not use default topic for clearing retain messages (#3737)
- Fix syslog when emulation is selected (#2109, #3784)
- Fix rule trigger POWER1#STATE execution after restart and SetOption0 is 0 (#3856)
- Fix Home Assistant forced light discovery (#3908)
- Fix invalid configuration restores and decode_config.py crc error when savedata = 0 (#3918)
- Fix timer offset -00:00 causing 12:00 hour offset (#3923)
- Fix I2CScan invalid JSON error message (#3925)
- Fix exception when wrong Domoticz JSON message is received (#3963)
- Fix Sonoff Bridge RfRaw receive (#4080, #4085)
- Fix possible wifi connection error (#4044, #4083)
- Fix invalid JSON floating point result from nan (Not a Number) and inf (Infinity) into null (#4147)
- Fix rule mqtt#connected trigger when mqtt is disabled (#4149)
- Add support for LCD, Matrix, TFT and Oled displays
- Add support for Neo Coolcam Wifi Smart Power Plug
- Add support for Michael Haustein ESP Switch
- Add support for MQTT Client based on lwmqtt to be selected by #define MQTT_LIBRARY_TYPE MQTT_ARDUINOMQTT
- Add support for Neo Coolcam Wifi Smart Power Plug
- Add support for Michael Haustein ESP Switch
- Add support for MQTT Client based on lwmqtt to be selected by #define MQTT_LIBRARY_TYPE MQTT_ARDUINOMQTT
- Add support for DS3231 Real Time Clock
- Add support for HX711 Load Cell with optional web GUI scale interface to demonstrate easy GUI plug-in
- Add support for serial 8N2 communication to TasmotaModbus and TasmotaSerial libraries
- Add support for RF transceiving using library RcSwitch (#2702)
- Add support for Shelly 1 and Shelly 2 (#2789)
- Add support for La Crosse TX20 Anemometer (#2654, #3146)
- Add support for MP3 player using DFRobot RB-DFR-562 (#3723)
- Add Support for Xiaomi-Philips Bulbs (#3787)
- Add support for PCA9685 12bit 16pin hardware PWM driver (#3866)
- Add support for EXS Relay V5.0 (#3810)
- Add support for OBI Power Socket (#1988, #3944)
- Add support for Teckin Power Socket with Energy Monitoring (#3950)
- Add support for Pzem-003/017 DC Energy monitoring module (#3694)
- Add support for Pzem-014/016 AC Energy monitoring module (#3694)
- Add support for CSL Aplic WDP 303075 Power Socket with Energy Monitoring (#3991, #3996)
- Add support for Tuya Dimmer (#469, #4075)
- Add command Display to show all settings at once
- Add command SerialSend5 to send raw serial data like "A5074100545293"
- Add command WebRefresh 1000..10000 to control web page refresh in milliseconds. Default is 2345
- Add command WeightRes 0..3 to control display of decimals for kilogram
- Add command RGBWWTable to support color calibration (#3933)
- Add command Reset 4 (reset to defaults but keep wifi params) and Reset 5 (as reset 4 and also erase flash) (#4061)
- Add command SetOption35 0..255 (seconds) to delay mDNS initialization to control possible Wifi connect problems
- Add command SetOption52 0/1 to control display of optional time offset from UTC in JSON messages (#3629, #3711)
- Add command SetOption53 0/1 to toggle gui display of Hostname and IP address (#1006, #2091)
- Add authentication to HTTP web pages
- Add decimals as input to commands PowerSet, VoltageSet and CurrentSet
- Add tools/decode-config.py by Norbert Richter to decode configuration data. See file for information
- Add define USE_DISPLAYS for selecting image sonoff-display
- Add define USE_BASIC for selecting image sonoff-basic without most sensors
- Add auto reload of main web page to some web restarts
- Add TasmotaModbus library as very basic modbus wrapper for TasmotaSerial
- Add more API callbacks and document API.md
- Add Apparent Power and Reactive Power to Energy Monitoring devices (#251)
- Add token %hostname% to command FullTopic (#3018)
- Add Wifi channel number to state message (#3664)
- Add user configurable GPIO02 and GPIO03 on H801 devices (#3692)
- Add toggle function RGBW lights (#3695, #3697)
- Add network information to display start screen (#3704)
- Add sleep to Nova Fitness SDS01X sensor (#2841, #3724, #3749)
- Add Analog input AD0 enabled to sonoff-sensors.bin (#3756, #3757)
- Add power value below 5W to Sonoff Pow R2 and S31 (#3745)
- Add RF Receiver control to module MagicHome to be used on Arilux LC10 (#3792)
- Add userid/password option to decode-status.py (#3796)
- Add delay after restart before processing rule sensor data (#3811)
- Add force_update to Home Assistant discovery (#3873)
- Add rule triggers SWITCH1#BOOT and POWER1#BOOT (#3904, #3910)
- Add Hebrew language file (#3960)
- Add TotalStartTime to Energy JSON message (#3971)
- Add whitespace removal from RfRaw and SerialSend5 (#4020)
- Add support for two BMP/BME sensors (#4195)

### 6.2.1 20180905

- Fix possible ambiguity on command parameters if StateText contains numbers only (#3656)
- Fix Wemo emulation to select the first relay when more than one relay is present (#3657)
- Fix possible exception due to buffer overflow (#3659)
- Fix lost energy today and total energy value after power cycle (#3689)

### 6.2.0 20180901

- Allow user override of define MAX_RULE_VARS and MAX_RULE_TIMERS (#3561)
- Disable wifi sleep for both Esp8266/Arduino core 2.4.1 and 2.4.2 to solve device freeze caused by Espressif SDK bug (#3554)
- Change DS18B20 driver to provide better instant results
- Change some sensor drivers to provide instant results
- Change define USE_ALL_SENSORS to USE_SENSORS as it doesn't contain all sensors due to duplicate I2C addresses
- Change some sensor update timings: AdcEvery 200 -> 250, Senseair 300 -> 250, SDM120 300 -> 250, SDM630 300 -> 250
- Change default Wifi config option from WPS to Wifi Manager if WPS is disabled or Wifi Smartconfig if webserver is disabled or Wifi Serial input if Smartconfig is disabled
- Change SHT1x driver to provide better instant results and fix I2C interference
- Change DHT driver to provide better instant results and add decimals to DHT11 (#3164)
- Change DS18x20 driver to provide better instant results (#3169)
- Change CounterType 1 from milliseconds to microseconds (#3437)
- Change scheduler for better sleep support using Uptime, Delay, PulseTime and TelePeriod, Blinktime (#3581)
- Remove unused functionality from Sonoff-minimal to save space
- Remove WPS and SmartConfig from sonoff-minimal saving 56k code space
- Remove TSL2561 debug message and update library (#2415)
- Remove forced restart when sleep command is executed (#3554)
- Fix invalid response using more than 4 switches and domoticz
- Fix sonoff-minimal not using default settings
- Fix unsecure main webpage update
- Fix DHT driver mixing values for different sensors (#1797)
- Fix EnergyReset3 regression not clearing total energy (#2723)
- Fix rules once regression from v6.1.0 (#3198, #3226)
- Fix command Scale buffer overflow (#3236)
- Fix possible WDT due to long MQTT publish handling (#3313)
- Fix command TimeDst/TimeStd invalid JSON (#3322)
- Fix handling of default names when using names starting with shortcut character ",0,1 or 2 (#3392, #3600, #3618)
- Fix LM75AD I2C sensor detection (#3408)
- Fix iFan02 power on state (#3412, #3530)
- Fix some Pow R2 and S31 checksum errors using optimized re-sync (#3425)
- Fix SDM120 reporting wrong negative values to Domoticz (#3521)
- Fix MQTT reconnection detection when using TasmotaMqtt library (#3558)
- Fix OtaMagic when file path contains a dash (-) (#3563)
- Fix Sonoff Bridge data reception when using Portisch EFM8 firmware using in data buffer length (#3605)
- Add read sensor retry to DS18B20, DS18x20, DHT, SHT1X and HTU21
- Add user selection of Wifi Smartconfig as define USE_SMARTCONFIG in user_config.h
- Add boot loop detection and perform some solutions
- Add wifi and mqtt status led blinkyblinky to be disabled by SetOption31 1. Does not work when LedPower is On (deliberate) (#871, #2230, #3114, #3155)
- Add support for TM1638 switch (#2226)
- Add GPIO options ButtonXn, SwitchXn and CounterXn to select INPUT mode instead of INPUT_PULLUP (#2525)
- Add support for APDS9960 proximity sensor (#3051)
- Add support for MPR121 controller in input mode for touch buttons (#3142)
- Add support for MCP230xx for general purpose input expansion and command Sensor29 (#3188)
- Add default Wifi Configuration tool as define WIFI_CONFIG_NO_SSID in user_config.h if no SSID is configured (#3224)
- Add command Timers 0/1 to globally disable or enable armed timers (#3270)
- Add support for CCS811 sensor (#3309)
- Add Turkish language file (#3332)
- Add command SerialSend4 to send binary serial data (#3345)
- Add initial support for sensor MPU6050 (#3352)
- Add rule triggers Wifi#Connected and Wifi#Disconnected (#3359)
- Add option + to command Rule to concatenate new rule with existing rules (#3365)
- Add message when JavaScript is not enabled in webbrowser (#3388)
- Add build time setting of ButtonTopic and SwitchTopic (#3414)
- Add iFan02 Fanspeed + and Fanspeed - command options (#3415)
- Add Individual HSBColorX commands (#3430, #3615)
- Add output support on MCP23008/MCP23017 (#3436)
- Add modulo option to rules like rule1 on Time#Minute|5 do backlog power on;delay 200;power off endon (#3466)
- Add RGB support for Domoticz (#3547)
- Add all ruletimer values to command RuleTimer result message (#3571)
- Add command Publish2 for publishing retained MQTT messages (#3593)
- Add commands ButtonDebounce 40..1000 and SwitchDebounce 40..1000 to have user control over debounce timing. Default is 50mS (#3594)
- Add RuleX debug options 8,9,10 (StopOnError) to control RuleX execution status after an exception restart (#3607)
- Add rule variables %sunrise%, %sunset%, %uptime% and %time% (#3608)
- Add optional MQTT_TELE_RETAIN to Energy Margins message (#3612, 3614)

### 6.1.1 20180714

- Revert wifi changes (#3177)
- Revert sonoff-minimal removals causing failure of wifi connection (#3177)

### 6.1.0 20180706

- Remove version 3, 4 and pre 5.2 settings auto-upgrade. See https://github.com/arendst/Tasmota/wiki/Upgrading#migration-path
- Change default CFG_HOLDER from 0x20161209 to 4617 (=0x1209) - no impact on default upgrades
- Change number of supported switches from 4 to 8 (#2885, #3086)
- Change BME680 driver from Adafruit to Bosch BME680 library (#2969)
- Fix Pzem004T checksum error
- Fix KNX bug when doing reply of sensors values
- Fix rules induced LWT message
- Fix possible wifi connection problem (#1366)
- Fix some Pow R2 and S31 checksum errors (#1907)
- Fix display selection of un-available GPIO options in Module Configuration webpage (#2718)
- Fix timer re-trigger within one minute after restart (#2744)
- Fix IRSend not accepting data value of 0 by David Conran (#2751)
- Fix vars on rules by Adrian Scillato (#2769)
- Fix bug in KNX menu by Adrian Scillato (#2770)
- Fix anomalies in rules (#2778)
- Fix HUE bridge V1 software version by Heiko Krupp (#2788)
- Fix Hardware Watchdog restart when using event command (#2853)
- Add Ukrainian language file
- Add KNX support for DS18S20 Temperature sensor
- Add CRC to Settings making future upgrades more fail-safe
- Add feature information to Status 4
- Add tools folder with python script decode-status.py for decoding some status fields like SetOption and Features
- Add Slots on the KNX Web Menu to select Group Addess to receive data to trigger rules
- Add two rule sets of 511 characters using commands rule1, rule2 and rule3
- Add Console Commands to send KNX Commands and KNX Values
- Add Slots on the KNX Web Menu to select Group Addess to send data from console commands
- Add Events to trigger rules when a command or read requests is received from KNX
- Add command SetOption30 to enforce Hass discovery as light group (#1784)
- Add support for BlitzWolf BW-SHP2 (and Homecube, Gosund SP1) Energy Monitoring Smart Socket (#2223)
- Add time in minutes to rule Time#Initialized, Time#set and Time#Minute (#2669)
- Add Eastron SDM630 energy meter by Gennaro Tortone (#2735)
- Add KNX communication enhancement by Adrian Scillato (#2742)
- Add KNX energy data by Adrian Scillato (#2750)
- Add rule support for IrReceive and RfReceive (#2758)
- Add python script fw-server.py in tools folder to create a simple OTA server by Gennaro Tortone (#2759)
- Add rule variables %time% for minutes since midnight, %uptime%, %sunrise% and %sunset% giving time in minutes (#2669)
- Add rules %mem1% to %mem5% variable names storing data in flash (#2780)
- Add rules test on %varx% or %memx% (#2780)
- Add optional token %id% substituting the unique MAC address to fulltopic by Michael Graf (#2794)
- Add support for Sonoff S26 Smart Socket (#2808)
- Add command WebSend [<host>(:<port>,<user>:<password>)] <command> (#2821)
- Add increment and decrement value to command Counter (#2838)
- Add support for Sonoff iFan02 as module 44 introducing command FanSpeed 0..3 (#2839)
- Add source information to command execution to be shown with logging option 3 (#2843)
- Add support for uploading Sonoff Bridge firmware found in tools/fw_efm8bb1 folder build by Portisch using Web Gui File Upload (#2886)
- Add command RfRaw to control Portisch firmware features
- Add support for I2C temperature sensor LM75AD (#2909)
- Add option 0 to command Timers disarming all timers (#2962)
- Add performance improvement when updating multiple individual WS2812 pixels (#3007)
- Add command SetOption28 to switch between hex or decimal Sonoff Bridge RF received data format (#3008)
- Add command SetOption29 to switch between hex or decimal IR received data format
- Add decimal values support for commands ADD, SUB, MULT and SCALE (#3083, #3089)
- Add support for bitflags SetOption50 .. SetOption81 (#3118)

### 5.14.0 20180515

- Update language files
- Update TasmotaSerial to 2.0.0 allowing Hardware Serial Fallback when correct connections are configured
- Change command handling
- Change user_config(_override).h defines TIME_STD and TIME_DST
- Change user_config(_override).h otaurl to http://sonoff.maddox.co.uk/tasmota/sonoff.bin (#2588, #2602)
- Fix configuration restore regression from 5.13.1
- Fix compile error when ADC is enabled and Rules are disabled (#2608)
- Fix rule power trigger when no backlog command is used (#2613)
- Fix several timer data input and output errors (#2597, #2620)
- Fix KNX config error (#2628)
- Fix sensor MHZ-19 vanishing data over time (#2659)
- Fix KNX reconnection issue (#2679)
- Fix DST and STD time for Southern Hemisphere by Adrian Scillato (#2684, #2714)
- Add Portuguese in Brazil language file
- Add SetOption26 to enforce use of indexes even when only one relay is present (#1055)
- Add support for sensor SI1145 UV Index / IR / Visible light (#2496)
- Add rule state test for On/Off in addition to 0/1 (#2613)
- Add hardware serial option to MHZ-19 sensor (#2659)
- Add Eastron SDM120 energy meter by Gennaro Tortone (#2694)
- Add user entry DST/STD using commands TimeStd and TimeDst (See wiki for parameter syntax) (#2721)

### 5.13.1 20180501

- Fix JSON buffers size too small for execution in some situations (#2580)
- Fix configuration restore (#2591)
- Add define MODULE for user selecting default model although it preferably should not be changed (#569, #2589)

### 5.13.0 20180430

- Change platformio option sonoff-ds18x20 to sonoff-allsensors enabling ds18x20 and all other sensors in one image
- Change status display of Ssid and SetOption
- Change default option SetOption15 from 0 to 1 providing better initial PWM experience
- Change webpage parameter communication
- Change max number of commands in Backlog from 15 to 30 and ignore commands overflowing
- Change TSL2561 driver to joba library and delete Adafruit library (#1644)
- Change default parameters in user_config.h to undefined for easy installation (#1851)
- Change max user configurable hold time from 10 to 25 seconds (#1851)
- Change Sonoff SC JSON format (#1939)
- Change Polish language to using Diacritics (#2005)
- Change user_config_override usage by providing user_config_override_sample.h (#2228)
- Change MQTT response topic for Energy changes from ENERGY to SENSOR (#2229, #2251)
- Change default Reset configuration time from 4 seconds to 40 seconds on Button hold (#2268)
- Change ESP8266 Analog JSON message from {"Analog0:123"} to {"ANALOG":{"A0:123"}} to accomodate rules (#2560)
- Change Counter JSON message from {"Counter1":0,"Counter3":0} to {"COUNTER":{"C1":0,"C3":0}} to accomodate rules
- Change ADS1115 JSON message from {"ADS1115":{"Analog0":123,"Analog1":123}} to {"ADS1115":{"A0":123,"A1":123}}
- Fix intermittent exception when dns lookup is used while sleep is enabled
- Fix 5.4.0 regression turning off single press after button hold during 4x hold time
- Fix possible wifi connection problem by erasing sdk configuration parameters
- Fix NTP sync to Thu Jan 01 08:00:10 1970 results in uptime 17651+ days (core2.4.1/sdk2.2.1)
- Fix MAX31850 higher temperatures (#1269)
- Fix freeing more code space when emulation is disabled (#1592)
- Fix providing web page configuratin option for Friendly Name when no device (relay or light) is configured (#1850)
- Fix compile error when define HOME_ASSISTANT_DISCOVERY_ENABLE is not set (#1937)
- Fix MQTT TLS fingerprint validation (#2033)
- Fix update temperature on DS18x20 drivers (#2328)
- Fix compile error when not defined USE_TIMERS (#2400)
- Fix configuration filename truncation when it contains spaces (#2484, #2490)
- Fix Energy Today and Yesterday overflow (#2543)
- Add serial debug info
- Add Portuguese language file
- Add Czech language file
- Add Bulgarian language file
- Add Domoticz dust (custom) sensors to PMS5003 and NovaFitness SDS drivers as PM1, PM2.5 and PM10
- Add commands Publish, Rule, RuleTimer and Event. See Wiki about Rule restriction, usage and examples
- Add sonoff-classic, sonoff-allsensors and sonoff-knx
- Add some coloring to important web buttons
- Add support for sensor HC-SR04 ultrasonic (#113, #1964, #2444)
- Add define MQTT_TELE_RETAIN compile option default set to 0 (#1071)
- Add 16 timers using commands Timer and Timers (#1091)
- Add optional Timer configuration webpage to be enabled in user_config.h with define USE_TIMERS_WEB
- Add Multichannel Gas sensor using MultiChannel_Gas_Sensor library (#1245)
- Add Domoticz Battery and RSSI Quality (#1604)
- Add command HSBColor Hue,Sat,Bri (#1642, #2203)
- Add compile time support for WS2812 BRG and RBG led configurations to be defined in user_config.h (#1690)
- Add optional usage of %d or %X suffices in MQTT client to append chipid (#1871)
- Add optional usage of %d or %X suffices in MQTT topic to append chipid (#1871)
- Add optional usage of %d or %04d in ota url to be replaced with chipid (#1871)
- Add Sonoff Bridge command RfKey<x> 5 to show current RF key values either default or learned (#1884)
- Add user configurable serial GPIOs to MagicHome and Arilux modules (#1887)
- Add Russian language file (#1909)
- Add Webserver upload preflight request support (#1927)
- Add Home Assistant clear other device (#1931)
- Add Restart time to Status 1 (#1938)
- Add optional TSL2561 driver using library Joba_Tsl2561 to be enabled in user_config.h with define USE_TSL2561_JOBA (#1951)
- Add support for sensor SHTC3 (#1967)
- Add compiler check for stable lwIP version v1.4 (#1940)
- Add support for multiple SHT3X sensors (#1949, #2110)
- Add always suffix with device number in Mqtt discovery topic (#1962)
- Add support for optional MQTT drivers to be selected in user_config.h (#1992)
- Add optional Arduino OTA support to be enabled in user_config.h (#1998)
- Add diacritics to Polish language file (#2005)
- Add Hungarian language file (#2024)
- Add support for Nova Fitness SDS011 and possibly SDS021 particle concentration sensor (#2070)
- Add single decimal precision to Nova Fitness SDS0x1 sensor values (#2093)
- Add Chinese (Traditional) in Taiwan language file (#2108)
- Add Sonoff SC domoticz support for Sound level as Counter and Air quality (#2118)
- Add a second TLS fingerprint to allow switching keys in TLS mode (#2033, #2102)
- Add display of remaining pulse time to command PulseTime (#2085)
- Add additional time offset to Wifi Retry based on device mac address (#2089)
- Add command Color6 RRGGBB for Clock hour marker color and command Rotation pixels for Clock rotation (#2092)
- Add HTML language header in local language (#2123)
- Add command PowerDelta 0..100 (percentage) to Energy monitoring devices to report on active power load change (#2157)
- Add Restart Reason to Status 1 report (#2161)
- Add command Channel 0..100 to control dimmer value for individual color channels (#2111, #2203)
- Add support for Hardware Serial bridge using commands SerialDelimiter, Baudrate and SerialSend. Supports 8N1 and text only (#2182)
- Add support for Software Serial bridge using commands SerialDelimiter, SBaudrate and SSerialSend. Supports 8N1 and text only (#2190)
- Add support for Zengge WF017 PWM Led strip controller (#2202)
- Add PWM status to command State if PWM enabled (#2203)
- Add all FriendlyNames to Status information (#2208)
- Add Channel status information (#2211)
- Add hexadecimal Data entry to command IrSend using 0x notation (#1290, #2314)
- Add Home Assistant MQTT Discovery for Buttons and change SetOption19 response (#2277)
- Add multiple color entry support for command Led like Led2 120000 001200 000012 setting led2 as Red, Led3 as Green and Led4 as Blue (#2303)
- Add hexadecimal RGB color entry on RGBCW leds (#2304)
- Add support for SGP30 gas and air quality sensor (#2307)
- Add optional Sunrise and Sunset timers with commands Latitide and Longitude to be enabled with define USE_SUNRISE in user_config.h (#2317)
- Add timer sunrise and sunset offset (#2378)
- Add user selectable defines for Sunrise/set Dawn option (#2378)
- Add optional KNX IP Protocol Support (#2402)
- Add random window to timers (#2447)
- Add Greek language file (#2491)
- Add support for Sonoff Pow R2 (#2340)
- Add GPIO_User to GPIO02 for all Sonoff T1 (#2524)

### 5.12.0 20180209

- Change library PubSubClient.h define MQTT_MAX_PACKET_SIZE from 512 to 1000 for Home Assistant  support
- Change relation of define MESSZ being dependent on PubSubClient.h define MQTT_MAX_PACKET_SIZE
- Change command color parameter input checks to less strict for Home Assistant support
- Change command Ina219Mode into command Sensor13
- Change commands HlwPCal, HlwUCal and HlwICal to PowerCal, VoltageCal and CurrentCal to be used for both Pow and S31 calibration
- Change commands HlwPSet, HlwUSet and HlwISet to PowerSet, VoltageSet and CurrentSet to be used for both Pow and S31 calibration
- Change uptime from hour to second resulting in a display of 123T13:45:21 where 123 is days
- Change module name Wemos D1 mini into Generic (#1220)
- Change HTML from width=100% to style=width:100% supporting HTML5 (#1358)
- Change OSWATCH_RESET_TIME (Blocked loop) from 30 to 120 seconds to allow slow networks (#1556)
- Change WIFI_MANAGER_SEC into WIFI_CONFIG_SEC (#1616)
- Change function pointers code to save code space and memory (#1683)
- Change webserver argument processing gaining 5k code space (#1705)
- Change weblog memory usage (#1730, #1793, #1819)
- Update TasmotaSerial library to 1.1.0
- Update language files Italian (#1594), Dutch (#1723) and Spanish (#1722)
- Fix Non-English JSON temperature unit attachement
- Fix Arilux RF induced exception by moving interrupt handler to iram on non ESP8266/Arduino lib v2.3.0
- Fix truncated command names and wrong response for DomoticzSwitchIdx (#1571)
- Fix %-sign issue as printf escape character in Humidity and Sonoff SC (#1579)
- Fix DS18B20 temperature JSON decimal dot (#1561)
- Fix Energy JSON message (#1621)
- Fix IRSend parameter translation (#1636)
- Fix TSL2561 device detection (#1644, #1825)
- Fix BME680 teleperiod resistance measuring (#1647)
- Fix Energy Monitoring Energy Today and Energy Total reading after restart (#1648)
- Fix IRReceive Data value (#1663)
- Fix Energy Monitoring Energy Period roll-over (#1688)
- Fix compiler warnings (#1774)
- Fix command PWM response if no PWM channel is configured (#1783)
- Add locale Decimal Separator to Web sensor page
- Add ColorTemperature to light status message
- Add command PowerOnState option 5 which inverts PulseTime and allows for delayed always on after power on
- Add OtaMagic two step Web server OTA upgrade using filename-minimal image if OTA free space is too small
- Add support for PMS5003 and PMS7003 particle concentration sensor
- Add command SetOption21 1 to allow Energy Monitoring when power is off on Sonoff Pow and Sonoff S31 (#1420)
- Add Chinese language file (#1551)
- Add French language file (#1561)
- Add Spanish language file (#1589)
- Add HTTP Allow Cross Origin removed from ESP8266/Arduino lib v2.4.0 (#1572)
- Add Home Assistant MQTT Discovery for switch and light to be enabled by command SetOption19 1 (#1534) or define HOME_ASSISTANT_DISCOVERY_ENABLE in user_config.h (#1685)
- Add command State to retrieve device state information (same data as teleperiod state and status 11 in slightly different JSON format)
- Add optional login to Webserver AP mode (#1587, #1635)
- Add command Sensor15 2 to start MHZ19(B) Zero Point Calibration (#1643)
- Add support for Sonoff S31 Smart Socket with Power Consumption Detection (#1626)
- Add command SetOption20 to allow update of Dimmer/Color/Ct without turning power on (#1719, #1741)
- Add NTP sync time slot based on chip id (#1773)
- Add cursor pointer to web button (#1836)

### 5.11.1 20180107

- Fix Sonoff Pow command handling (#1542)

### 5.11.0 20180107

- Minor webpage HTML optimizations (#1358)
- Updated German translation (#1438)
- Change Sonoff Pow Energy MQTT data message and consolidate Status 8 into Status 10
- Change ADS1115 default voltage range from +/-2V to +/-6V (#1289)
- Change text to Active for 3 minutes (#1364)
- Change Wemo SetBinaryState to distinguish from GetBinaryState (#1357)
- Change output of HTTP command to valid JSON and Array only (#1363)
- Removed all MQTT, JSON and Command language defines from locale files and set fixed to English (#1473)
- Renamed commands Color2,3,4 to Color3,4,5
- Fix BME280 calculation (#1051)
- Fix Sonoff Bridge missed learned key if learned data contains 0x55 (End of Transmission) flag (#1095, #1294)
- Fix PWM initialization in Dimmer/Color mode (#1321)
- Fix Wemo Emulation (#1357)
- Fix display of build date and time in non-english locale (#1465)
- Fix Wemo and Hue emulation by adding M-Search response delay (#1486)
- Add libraries Adafruit_BME680-1.0.5, Adafruit_Sensor-1.0.2.02, TasmotaSerial-1.0.0 and TSL2561-Arduino-Library
- Add command Color2 to set color while keeping same dimmer value
- Add device function pointers
- Add support for SenseAir S8 CO2 sensor
- Add color led signal to Carbon Dioxide (CO2) sensors using defines CO2_LOW and CO2_HIGH in user_config.h
- Add support for Domoticz Air Quality sensor to be used by MH-Z19(B) and SenseAir sensors
- Add support for PZEM004T energy sensor
- Add support for iTead SI7021 temperature and humidity sensor by consolidating DHT22 into AM2301 and using former DHT22 as SI7021 (#735)
- Add support for BME680 using adafruit libraries (#1212)
- Add support for MH-Z19(B) CO2 sensor (#561, #1248)
- Add multipress support and more user configurable GPIO to Sonoff Dual R2 (#1291)
- Add support for TSL2561 using adafruit library (#661, #1311)
- Add support for SHT3x (#1314)
- Add support for Arilux LC06 (#1414)
- Add Italian language file (#1449)
- Add 2nd Gen Alexa support to Wemo emulation discovery (#1357, #1450)
- Add define for additional number of WS2812 schemes (#1463)

### 5.10.0 20171201

- Upgrade library ArduinoJson to 5.11.2
- Upgrade library IRRemoteEsp8266 to 2.2.1 + 2 commits but disabled some protocols (code size reduction)
- Upgrade library NeoPixelBus to 2.2.9
- Upgrade library OneWire to 2.3.3 + 6 commits and disabled CRC lookup-table (#define ONEWIRE_CRC8_TABLE 0) (code size reduction)
- Update library PubSubClient to 2.6 + 9 commits and additional delay (#790)
- Update core_esp8266_wiring_digital.c to latest (staged) level
- Patch library I2Cdevlib-Core for esp8266-core 2.4.0-rc2 compatibility
- Remove command EnergyReset 1..3 now replaced by EnergyReset1 to EnergyReset3
- Remove spaces in JSON messages (code size reduction)
- Renamed xsns_05_ds18x20.ino to xsns_05_ds18x20_legacy.ino still using library OneWire and providing dynamic sensor scan
- Fix possible iram1_0_seg compile error by shrinking ICACHE_RAM_ATTR code usage
- Fix PWM watchdog timeout if Dimmer is set to 100 or Color set to 0xFF (#1146)
- Fix Sonoff Bridge Learn Mode hang caused by unrecognised RF code (#1181)
- Fix blank console log window by using XML character encoding (#1187)
- Fix wrong response name for command HlwISet (#1214)
- Fix DHT type sensor timeout recognition by distinguish "signal already there" from "timeout" (#1233)
- Add fixed color options 1..12 to command Color
- Add + (plus) and - (minus) to commands Dimmer (+10/-10), Speed and Scheme
- Add + (plus) and - (minus) to command Color to select 1 out of 12 preset colors
- Add + (plus) and - (minus) to command Ct to control ColdWarm led ColorTemperature (+34/-34)
- Add commands EnergyReset1 0..42500, EnergyReset2 0..42500 and EnergyReset3 0..42500000
-  to (Re)set Energy Today, Yesterday or Total respectively in Wh (#406, #685, #1202)
- Add optional ADS1115 driver as alternative for unsupported I2Cdevlib in esp8266-core 2.4.0-rc2
- Add support for INA219 Voltage and Current sensor to be enabled in user_config.h with define USE_INA219
- Add support for Arilux LC11 (Clearing RF home code when selecting no Arilux module)
- Add support for WS2812 RGBW ledstrips to be enabled in user_config.h with define USE_WS2812_CTYPE (#1156)
- Add SettingsSaveAll routine to command SaveData to be used before controlled power down (#1202)
- Add option PUSHBUTTON_TOGGLE (SwitchMode 7) to allow toggling on any switch change (#1221)
- Add new xdrv_05_ds18x20.ino free from library OneWire and add the following features:
-  Add support for DS1822
-  Add forced setting of 12-bit resolution for selected device types (#1222)
-  Add read temperature retry counter (#1215)
-  Fix lost sensors by performing sensor probe at restart only thereby removing dynamic sensor probe (#1215)
-  Fix sensor address sorting using ascending sort on sensor type followed by sensor address
-  Rewrite JSON resulting in shorter message allowing more sensors in default firmware image:
-   "DS18B20-1":{"Id":"00000483C23A","Temperature":19.5},"DS18B20-2":{"Id":"0000048EC44C","Temperature":19.6}
- Add additional define in user_config.h to select either single sensor (defines disabled), new multi sensor (USE_DS18X20) or legacy multi sensor (USE_DS18X20_LEGACY)
- Add clock support for more different pixel counts (#1226)
- Add support for Sonoff Dual R2 (#1249)
- Add FriendlyName to web page tab and add program information to web page footer (#1275)

### 5.9.1 20171107

- Add external sensor function pointer interface to enable easy sensor addition
- Add support for ADS1115 to be enabled in user_config.h and needs libraries i2cdevlib-Core and i2cdevlib-ADS1115 (#338, #660)
- Fix Backup Configuration file download failure by defining proper file size (#1115)
- Fix Exception 26 and empty console screen after usage of command WakeupDuration (#1133)
- Fix some changed iTead web links in README.md (#1137)

### 5.9.0 20171030

- Rewrite code (partly) using Google C++ Style Guide (https://google.github.io/styleguide/cppguide.html)
- Rewrite code by using command lookup tables and javascript (client side) web page expansions
- Change HTML/CSS to enable nicer form field entry
- Change default PWM assignments for H801 RGB(CW) led controller to support optional Color/Dimmer control
-   GPIO04 (W2)    from GPIO_PWM2 to GPIO_USER to be user configurable for GPIO_PWM5 (second White - Warm if W1 is Cold)
-   GPIO12 (Blue)  GPIO_PWM3 no change
-   GPIO13 (Green) from GPIO_PWM4 to GPIO_PWM2
-   GPIO14 (W1)    from GPIO_PWM1 to GPIO_USER to be user configurable for GPIO_PWM4 (first White - Cold or Warm)
-   GPIO15 (Red)   from GPIO_PWM5 to GPIO_PWM1
- Change default PWM assignments for MagicHome RGB(W) led controller to support optional Color/Dimmer control
-   GPIO05 (Green) from GPIO_PWM4 to GPIO_PWM2
-   GPIO12 (Blue)  from GPIO_PWM5 to GPIO_PWM3
-   GPIO13 (White) GPIO_USER to be user configurable for GPIO_PWM4 (White - Cold or Warm)
-   GPIO14 (Red)   from GPIO_PWM3 to GPIO_PWM1
- Change default PWM assignment for Witty Cloud to support optional Color/Dimmer control (#976)
-   GPIO12 (Green) from GPIO_PWM4 to GPIO_PWM2
-   GPIO13 (Blue)  from GPIO_PWM5 to GPIO_PWM3
-   GPIO15 (Red)   from GPIO_PWM3 to GPIO_PWM1
- Change when another module is selected now all GPIO user configuration is removed
- Change command name IRRemote to IRSend (#956)
- Remove Arduino IDE version too low warning as it interferes with platformio.ini platform = espressif8266_stage
- Fix command FullTopic entry when using serial or console interface
- Fix possible UDP syslog blocking
- Fix minimum TelePeriod of 10 seconds set by web page
- Fix command GPIOx JSON response (#897)
- Fix inverted relay power on state (#909)
- Fix compile error when DOMOTICZ_UPDATE_TIMER is not defined (#930)
- Fix alignment of web page items in some browsers (#935)
- Fix setting all saved power settings to Off when SetOption0 (SaveState) = 0 (#955)
- Fix timezone range from -12/12 to -13/13 (#968)
- Fix Southern Hemisphere TIME_STD/TIME_DST (#968)
- Fix TLS MQTT SSL fingerprint test (#970, #808)
- Fix virtual relay status message used with Color/Dimmer control (#989)
- Fix command IRSend and IRHvac case sensitive parameter regression introduced with version 5.8.0 (#993)
- Fix pressure calculation for some BMP versions regression introduced with version 5.8.0i (#974)
- Fix Domoticz Dimmer set to same level not powering on (#945)
- Fix Blocked Loop when erasing large flash using command reset 2 (#1002)
- Fix relay power control when light power control is also configured as regression from 5.8.0 (#1016)
- Fix Mqtt server mDNS lookup only when MqttHost name is empty (#1026)
- Add debug information to MQTT subscribe
- Add translations to I2Cscan
- Add translation to BH1750 unit lx
- Add light scheme options (Color cycle Up, Down, Random) and moving WS2812 schemes up by 3
- Add Domoticz counter sensor to IrReceive representing Received IR Protocol and Data
- Add option 0 to MqttHost to allow empty Mqtt host name
- Add support for Arilux AL-LC01 RGB Led controller (#370)
- Add esp8266 de-blocking to PubSubClient library (#790)
- Add Domoticz sensors for Voltage and Current (#903)
- Add platformio OTA upload support (#928, #934)
- Add warning to webpage when USE_MINIMAL is selected (#929)
- Add smoother movement of hour hand in WS2812 led clock (#936)
- Add support for Magic Home RGBW and some Arilux Led controllers (#940)
- Add command SetOption15 0 (default) for command PWM control or SetOption15 1 for commands Color/Dimmer control to PWM RGB(CW) leds (#941)
- Add Domoticz counter sensor to Sonoff Bridge representing Received RF code (#943)
- Add support for Luani HVIO board (https://luani.de/projekte/esp8266-hvio/) (#953)
- Add PWM initialization after restart (#955)
- Add IR Receiver support. Disable in user_config.h (#956)
- Add support for inverted PWM (#960)
- Add Sea level pressure calculation and Provide command Altitude (#974)
- Add support for up to 8 relays (#995)
- Add commands RfSync, RfLow, RfHigh, RfHost and RfCode to allow sending custom RF codes (#1001)
- Add retain to ENERGY messages controlled by command SensorRetain (#1013)
- Add commands Color2, Color3, Color4, Width2, Width3, Width4 and SetOption16 to set Ws2812 Clock parameters (#1019)
- Add German language file (#1022)
- Add support for connecting to MQTT brokers without userid and/or password (#1023)
- Add support for esp8266 core v2.4.0-rc2 (#1024)
- Add commands PwmRange 1,255..1023 and PwmFrequency 1,100..4000 (#1025)
- Add Polish language file (#1044, #1047)
- Add support for KMC 70011 Power Monitoring Smart Plug (#1045)
- Add support for VEML6070 I2C Ultra Violet level sensor (#1053)
- Add light turn Off Fade (#925)
- Add IrSend command option Panasonic as IrSend {"Protocol":"Panasonic", "Bits":16388, "Data":\<Panasonic data\>}
-   where 16388 is 0x4004 hexadecimal (#1014)
- Add retry counter to DHT11/21/22 sensors (#1082)

### 5.8.0 20170918

- Remove the need for NeoPixelBus library for Hue support
- Consolidate WS2812 into Sonoff Led for flexible future led strip library changes
- Invert WS2812 fade speed to align with Sonoff led (Speed 1 = fast, Speed 8 = slow)
- Remove upper case MQTT receive buffer
- Reduce code and string length for output of commands Modules and GPIOs
- Add Sonoff SC debug information
- Change syslog service
- Removed webserver syslog disable as now no longer needed
- Increased default MQTT message size from 368 to 405 bytes while keeping MQTT_MAX_PACKET_SIZE = 512 (because we can)
- Fix MQTT Offline or Remove MQTT retained topic code
- Fix Domoticz loop when Emulation is selected
- Add blink to WS2812 and Sonoff Led (#643)
- Add option WIFI_WAIT (5) to command WifiConfig to allow connection retry to same AP without restart or update flash (#772, #869)
- Add support for Witty Cloud (#794)
- Add GPIO14 to Sonoff Dual (#797, #839)
- Add support for Yunshan Wifi Relay (#802)
- Add GPIO16 input pulldown (#827)
- Add timeout to DHT and DS18B20 sensors (#852)
- Fix watchdog timeout caused by lack of stack space by moving to heap (#853)
- Allow LogPort and MqttPort up to 65535 and add LogPort tot Status 3 (#859)
- Allow command SwitchTopic in group mode (#861)
- Allow command SwitchMode if no switches are defined (#861)
- Add optional dimmer parameter to command Wakeup for WS2812, AiLight, Sonoff B1, Led and BN-SZ01 (#867)
- Fix basic On, Off, Toggle, Blink and BlinkOff commands when other language is selected (#874)

### 5.7.1 20170909

- Remove leading spaces from MQTT data
- Fix webconsole special character entry
- Allow # as prefix for color value
- Fix Alexa detection and Hue App Update Request (#698, #854)

### 5.7.0 20170907

- Shrink module configuration webpage
- Fix settings order during startup to allow for displaying debug messages
- Fix some string length issues
- Add more string length tests by using strncpy
- Add Ai-Thinker RGBW led (AiLight)
- Add Power check and add PulseTime to power check at startup (#526)
- Add Supla Espablo support (#755)
- Add more precision to Sonoff Pow period and power results using command WattRes 0|1 (#759)
- Add basic internationalization and localization (#763)
- Add more Sonoff Pow range checking (#772)
- Fix invalid JSON (#786, #822)
- Add duplicate check to received RF signal within 2 seconds for Sonoff Bridge (#810)

### 5.6.1 20170818

- Change module list order in webpage
- Fix Sonoff T1 1CH and 2CH configuration (#751)

### 5.6.0 20170818

- Fix Sonoff Pow intermittent exception 0
- Change Sonoff Pow sending Domoticz telemetry data only
- Add Ai-Thinker RGBW led (AiLight) (experimental)
- Add NeoPixelBus library to Sonoff Led for Hue support
- Add user configurable GPIO4 and GPIO5 to module Sonoff Bridge
- Add Sonoff B1 RGBCW led support with command Color RRGGBBCCWW (#676)
- Add command CT 152..500 to Sonoff Led and Sonoff B1 to control Color Temperature
- Add Cold-Warm slider to web page for Sonoff Led and Sonoff B1
- Add CT parameter to Hue
- Add Sonoff T1 support (#582)
- Add AnalogInput0 if configured as Analog Input to webpage (#697, #746)
- Add command SetOption14 0|1 to enable interlock mode (#719, #721)
- Fix Mitsubishi HVAC IR power controll (#740)

### 5.5.2 20170808

- Extent max number of WS2812 pixels from 256 to 512 (#667)
- Add OTA handling if server responds with no update available (#695)
- Removed undocumented command FlashMode (#696)
- Fix compile time error message due to increased message buffer size (#703)

### 5.5.1 20170805

- Fix Sonoff Rf Bridge issues
- Add Sonoff RF Bridge MQTT messages on received and learned RF signal
- Add command VoltRes 0|1 to select voltage resolution to 0.1 V (#654)
- Add averaging to Analog input (#686)
- Add Energy tele data on Sonoff Pow Threshold change (#688)
- Fix inconsistent property names in Messages (#690)

### 5.5.0 20170730

- Reduce code space by removing the following commands as they are replaced by SetOption alternatives:
-   SaveState = SetOption0
-   ButtonRestrict = SetOption1
-   Units = SetOption2
-   MQTT = SetOption3
-   MQTTResponse = SetOption4
-   TempUnit = SetOption8
- Smoothing WS2812 animation poll, invert fade speed and max allowed wakeup time down to 3000 seconds
- Fix initial button press detection
- Add support for Sonoff RF Bridge 433 using command RfKey
- Fix regression from 5.0.7 by increasing message buffer size from 360 to 368 to accomodate 4 x DS18x20 sensors (#637)
- Add GroupTopic to Topic test when using ButtonTopic/SwitchTopic to send either ON/OFF or TOGGLE (#642)
- Adjust HLW calibration limits to accomodate HuaFan device and add commands HlwPSet, HlwUSet and HlwISet (#654)

### 5.4.0 20170725

- Fix command reset regression introduced in 5.2.0
- Increase polling from 0.1 second to 0.05 second
- Add multipress to all buttons
- Fix button 1 double press behaviour on multi relay devices
- Add support for Hua Fan Smart Socket (#479)
- Add support for Sonoff 4ch Pro (#565)
- Add command SetOption13 1 to allow immediate action on single button press
-   (disables multipress, hold and unrestricted commands) (#587)

### 5.3.0 20170715

- Major Hue rewrite which might introduce Alexa problems. If so, initiate an issue
- Add support for Sonoff Led and BN-SZ01 Ceiling Led brightness control to Hue
- Fix Sonoff Led Power, Dimmer and Color MQTT response (#176)
- Add commands Delay and Backlog to allow multiple commands at once separated by ";" (#593)
- Use default flashmode DOUT to solve restart hangs on esp8285 chips (#453, #598)
- Change Web console column width from 99 to 300 (#599)

### 5.2.4 20170703

- Removed flash mode update after selecting different module solving esp8285 related problems
- Add device type flag to sonoff_template.ino
- Change Sonoff Led Wakeup and add support for Sonoff BN-SZ01 Led (#567)

### 5.2.3 20170630

- Change Sonoff Led color conversion code
- Fix SetOption12 handling
- Simplify auto configuration upgrade
- Add option Upgrade \<version_number\> to only upgrade to any higher version (Old PR #213)
- Change FallbackTopic to cmnd/\<MQTTClient\>/\<command\> \<parameter\> bypassing FullTopic and Prefix (#538)

### 5.2.2 20170625

- Add configuration SaveAddress to Status 1 and Information Page
- Change Sonoff Led Color conversion from AtoH to strtol
- Fix possible wrong uploads due to configuration overwrites (#542)
- Fix payload negative numbers (#547)

### 5.2.1 20170622

- Fix Restore Configuration in case of lower version
- Revert auto configuration upgrade allowing easy upgrade which was removed in version 5.2.0
- Fix config auto upgrade from versions below version 4.1.1 (#530)

### 5.2.0 20170619

- Add command SetOption12 1 to disable newly released configuration flash rotate to reduce flash wear
- Fix command CounterDebounce by removing test for active GPIO (#524)
- Add command SetOption33 1..250 to allow user configure POW Max_Power_Retry count (#525)

### 5.1.7 20170616

- Prep removal of SetOptions alternatives
- Restore webpage upgrade error messages removed in 5.1.5
- Add hold button functionality to buttons 2 to 4
- Add command SetOption32 1..100 to set Key Hold Time from 0.1 seconds to 10 seconds (#200)
- Allow slashes in Topic, GroupTopic, ButtonTopic and SwitchTopic (#507)
- Changed webpage form actions from post to get and use relative path url (#434, #522)

### 5.1.6 20170606

- Shrink code
- Removed online configuration of Domoticz In and Domoticz Out MQTT strings
- Removed commands DomoticzInTopic and DomoticzOutTopic
- Add define KEY_HOLD_TIME to configure button hold threshold before sending MQTT Hold message
- Add command StateText4 to configure button MQTT Hold text (= MQTT_CMND_HOLD)
- Add command SetOption11 0|1 to swap pushbutton single and double press functionality (#200)
- Add command SwitchMode<x> 5 (PUSHBUTTONHOLD) and 6 (PUSHBUTTONHOLD_INV) (#489)

### 5.1.5 20170604

- Shrink code in preparation to ESP8266-Arduino 2.4.0-rc1
- Add effect parameter to HUE Device (#464)

### 5.1.4 20170601

- Removed pre-compiled versions from repository as they are available within the release
- Changed HUE Device type to color supporting version (#464)
- Fix compile error when BE_MINIMAL is selected (#467, #476)
- Add multiple compiled versions to release using updated Travis script and platformio.ini (#467)

### 5.1.3 20170520

- Add Domoticz Counter

### 5.1.2 20170519

- Fix Counter/Timer JSON message and update Counter/Timer on webpage
- Fix WS2812 Domoticz related regression issues

### 5.1.1 20170517

- Allow command FullTopic in group mode
- Prepare for more use of RTC memory
- Add independant WS2812 led string power control (#386, #390)
- Add command Counter<x> to control up to four GPIO falling edge interrupt counters or timers (#459)
- Add command CounterType<x> to select between pulse counting or pulse timing
- Add command CounterDebounce to select global counter debounce time in mSec

### 5.1.0 20170513

- Fix Offline/Removal of retained topic when FullTopic is changed
- Add FullTopic to MQTT Configuration and Information web pages
- Add license model GPLv3 (#188)

### 5.0.7 20170511

- Fix possible exception 28 on empty command
- Add command SetOption0 as replacement for SaveState
- Add command SetOption1 as replacement for ButtonRestrict
- Add command SetOption2 as replacement for Units
- Add command SetOption4 as replacement for MqttResponse
- Add command SetOption8 as replacement for TempUnit
- Add command SetOption10 On|Off to select between Offline or Removing previous retained topic (#417, #436)

### 5.0.6 20170510

- Remove hyphen in case of a single DHT sensor connected (#427)
- Add command MqttRetry <seconds> to change default MQTT reconnect retry timer from minimal 10 seconds (#429)

### 5.0.5 20170508

- Add command FullTopic with tokens %topic% (replaced by command Topic value) and
-  %prefix% (replaced by command Prefix<x> values) for more flexible topic definitions (#244)
-  See wiki > MQTT Features https://github.com/arendst/Tasmota/wiki/MQTT-Features for more information

### 5.0.4 20170505

- Add Sonoff Pow Energy Total up to 40 MWh
- Add command EnergyReset 1|2|3 to reset Energy counters (#406)
- Fix Domoticz Energy logging (#411)
- Add command PowerOnState 4 to keep relay always on and disabling all power control (#418)

### 5.0.3 20170504

- Add command SensorRetain on|off to enable retaining of mqtt message tele/sonoff/SENSOR (#74)
- Change WifiConfig timeout from 60 seconds to 180 seconds (#212)
- Change Sonoff Touch command Ledstate functionality by turning led on if power is off (#214)
- Add 4 seconds delay after power on before enabling button to workaround Wemos D1 mini RTS circuit (#380)

### 5.0.2 20170503

- Reset SaveData, SaveState and MqttResponse to default values due to rearranging settings
- Moved some settings to flag area
- Add command TempUnit Celsius|Fahrenheit for selecting Celsius or Fahrenheit (#347)
- Add command TempRes 0..3 for selecting Temperature Resolution (#347)
- Add command HumRes 0..3 for selecting Humidity Resolution (#347)
- Add command PressRes 0..3 for selecting Pressure Resolution (#347)
- Add command EnergyRes 0..5 for selecting Energy Resolution (#347)
- Add "TempUnit":"C|F" to sensor JSON output (#347)
- Add support for up to three DHT type sensors each using a different GPIO (#339, #404)

### 5.0.1 20170429

- Adjust Sonoff SC messages to prepare for display feature
- Move static data from RAM to Flash
- Fix PowerOnState for some devices not reporting "Power on" state (#284, #380, #383)

### 5.0.0 20170425

- Memory status message update
- Fix setting migration to better preserve settings during move (#382)
- Best practice is first doing a Backup Configuration before installing version 5.0.0
- Reset save count after setting move
- Start using new linker script without SPIFFS

### 4.2.0 20170424

- Prepare for SPIFFS removal by moving settings to EEPROM area
- Fix compilation error when webserver is disabled (#378)

### 4.1.3 20170410

- Add user configuarble GPIO to module S20 Socket and Slampher
- Add support for Sonoff SC (#112)
- Set PWM frequency from 1000Hz to 910Hz as used on iTead Sonoff Led firmware (#122)
- Set Sonoff Led unconfigured floating outputs to 0 to reduce exceptions due to power supply instabilities (#122)
- Add Access Point Mac Address to Status 11 and Telemetry (#329)
- Fix DS18B20 negative temperature readings (#334)

### 4.1.2 20170403

- Rename Unrecognised command to Unknown command
- Remove all command lists
- Remove command SmartConfig (superseded by WifiConfig)
- Fix boot loop when selecting module Sonoff 4CH or Sonoff Touch on non ESP8285 hardware
- Add optional support for Toshiba and Mitsubishi HVAC IR control (needs updated IRremote8266 library) (#83, #257)
- Add all configured switches to Domoticz Configuration web page (#305)
- Fix compile error when selecting WS2812 DMA (#313)

### 4.1.1 20170329

- Fix default Telemetry for command Prefix3
- Fix webserver Module parameters for disabled select
- Fix sensor status for enabled switches
- Remove Light as alternative for Power (save code space)
- Remove migration option from pre V3 (code cleanup)
- Remove unofficial SPIFFS support (code cleanup)
- Remove command list when unknown command is entered (save code space)
- Rename Status11 json from StatusPWR to unique StatusSTS
- Rename command Gateway to IPAddres2, Subnetmask to IPAddress3 and DnsServer to IPAddress4 (save code space)
- Add Command MqttResponse to select either command or RESULT topic as response (#258)
- Add command StateText1 to StateText3 to assign MQTT_STATUS_OFF, MQTT_STATUS_ON and MQTT_CMND_TOGGLE respectively (#286)
- Remove restart after IPAddress changes (#292)
- Add support for MAX31850 in xsns_ds18x20.ino (#295)
- Fix possible uptime update misses (#302)

### 4.1.0 20170325

- Change static IP addresses in user_config.h from list (using commas) to string (using dots)
- Unify display result of commands Modules, Module and Gpios
- Rewrite Module selection web page to bring size down from 18651 to 4319 bytes (!) (#234, #240)
- Add basic support for (Lixada) H801 RGBWW controller (#252)
- Add command Prefix1 to Prefix3 to assign SUB_PREFIX, PUB_PREFIX and PUB_PREFIX2 respectively (#255)
- Add static ip addresses to flash (#262)
- Add commands IpAddress, Gateway, Subnetmask and DnsServer to select static ip addresses (#273)

### 4.0.8 20170321

- Fix entering non-numeric webpassword
- Force selection between TLS or Webserver due to memory restraint (#240)
- Allow entering empty string using "0" for selected commands (#242)
- Fix exception when posting commands to web console containing % (#250)

### 4.0.7 20170319

- Increased Sonoff Led PWM frequency from 432 to 1000
- Fix possible watch dog reboot after changing module type on web page
- Fix reporting of GPIO usage from web page
- Fix Sonoff Led blank during firmware upgrade
- Fix Sonoff Led flicker and possible flash corruption by using latest Arduino-esp8266 versions of pwm core files included in sonoff library (#211)
- Add PWM output control with commands PWM1 to PWM5 using user selectable GPIOs (#211)
- Fix exceptions due to low values of commands HlwPCal (10000), HlwUCal (1000) and HlwICal (2500) (#223)
- Add Switch state to sensor status (#227, #233)
- Add user configuarble GPIO to module Sonoff Touch (#228)
- Add define WEB_PORT to user_config.h to change default web server port from 80 (#232)
- Fix failed Ota Firmware upgrade started from Web page (#235)

### 4.0.6 20170316

- Fix to better find device by Wifi hostname
- Fix compile error when some I2C devices are disabled
- Add (experimental) support for SHT1X emulating I2C (#97)
- Add ADC to ElectroDragon (#203)
- Add support for Sonoff Dev (#206)

### 4.0.5 20170314

- Add command Status 11 to show power status with Vcc if define USE_ADC_VCC is enabled (default)
- Add ADC input to Sonoff SV and Wemos D1 mini - Needs recompile with define USE_ADC_VCC disabled (#137)
- Add MQTT host:port to timeout message (#199)

### 4.0.4 20170312

- Add pulse timers for up to 4 relays (#106)
- Fix Sonoff Led power state when dimmer or color is 0 (#176)
- Add command NtpServer<x> to configure up to three NTP servers (#177)
- Delete module User Test as module Wemos D1 mini has same/more user configurable GPIO (#178)
- Add more user configurable GPIO to module ElectroDragon (#183)

### 4.0.3 20170309

- Renamed Module NodeMCU to WeMos D1 mini
- Add GPIO1 as user option to some modules
- Add Buttons, Relays and Leds to user configurable options (#159)
- Add description on Module parameters web page to some well known GPIOs (#107, #171)

### 4.0.2 20170308

- Restore correct seriallog level after Serial logging was disabled
- Add simple dimmer slider to Sonoff Led web page
- Reduced root webpage size by 31%
- Expand Status 2 with Build date/time and core version
- Fix webserver redirection when not in WifiManager mode (#156)
- Add command ButtonRestrict On/Off to restrict access to button hold and button multi press options above 2 (#161)
- Fix DS18S20 negative temperature readings (#165)
- Fix crlf compilation error due to bad syntax (#144, #167)

### 4.0.1 20170305

- Fix char default sizes and set MESSZ to 360 (#143)
- Fix SerialLog setting status
- Disable syslog when emulation is active
- Add DS18B20 web page display refresh

### 4.0.0 20170303

- Add define to remove config migration code for versions below 3.0 (See Wiki-Upgrade-Migration path)
- Free memory by switching from String to char[]
- Raised Sonoff Led PWM frequency from 200Hz to 432Hz in search of stability (hardware watchdog timeouts) (#122)
- Increase message size and suggested minimum MQTT_MAX_PACKET_SIZE to 512 (#114, #124)
- Remove runtime warning message regarding MQTT_MAX_PACKET_SIZE too small as it is now moved to compile time (#124)
- Fix possible panics with web console and http commands while UDP syslog is active (#127)
- Add optional static IP address (#129)
- Add define ENERGY_RESOLUTION in user_config.h to allow user control over precision (#136)

### 3.9.22 20170228

- Update web console
- Fix Status 4 JSON message
- Add Exception info during restart if available
- Add osWatch service to detect loop hangs that might happen during (OTA) upgrades
- Add WiOn support for relay and switch only (#82, #102)
- Allow for user specified relay count up to four in sonoff_template.h (#109)
- Add support for HTU21 compatible I2C sensors SI7013, SI7020 and SI7021 (#118)
- Add NodeMCU or Wemos configuration option (#119)

### 3.9.21 20170224

- Add ajax to web root page and web console (#79)
- Add commands SwitchMode1..4 and enable user switches 2, 3 and 4 (#84, #88)
- Fix MQTT upgrade when webserver is active

### 3.9.20 20170221

- Add minimal basic authentication to Web Admin mode (#87)
- Fix Hue and add HSB support (#89)

### 3.9.19 20170219

- Sonoff Led: Made GPIO04, 05 and 15 available for user
- Sonoff Led: Add commands Fade, Speed, WakupDuration, Wakeup and LedTable

### 3.9.18 20170218

- Fix ledstate 0 to turn off led
- Fix Sonoff Led dimmer range (#16)
- Change Sonoff Led command Dimmer to act on both cold and warm color
- Add Sonoff Led command Color CCWW where CCWW are hexadecimal values fro 00 - FF
- Reduce Sonoff Led flickering by disabling interrupts during flash save and disabling
-   Led during OTA upgrade and Web upload (#16)

### 3.9.17 20170217

- Fix possible ArduinoJSON related memory fragmentation
- Changed console logging using less memory
- Add GPIO04 as user selectable for Sonoff Dual (#75)

### 3.9.16 20170214

- Update latching relay handler
- Add support for IR led using IRremoteESP8266 library (#59)
- Add Hue argument passing using ArduinoJSON library (#59)

### 3.9.15 20170213

- Change JSON float values from string to number according to http://json.org (#56)
- Add support for exs latched relay module https://ex-store.de/ESP8266-WiFi-Relay-V31 (#58)
- Add support for inverted relays
- Changed MAX_LOG_LINES from 70 to 60 to preserve memory

### 3.9.14 20170211

- Add False and True as alternatives for 0/Off and 1/On (#49)
- Fix Status10 JSON format (#52)
- Fix DS18x20 using OneWire library (#53)

### 3.9.13 20170210

- Add FlashChipMode to Status 4
- Removed redundant DHT2 option and code
- Add Sonoff SV GPIO pin 05 configuration (#40)
- Add configuration file backup and restore via web page
- Fix latency due to light_sleep mode even if sleep was set to zero (#50)

### 3.9.12 20170208

- Fix compile error when webserver is disabled (#30)
- Fix possible ESP8285 flash problem by updating Flash Chip Mode to DOUT during OTA upload
- Fix hostname issues by not allowing user entry of string formatting and removing from user_config.h (#36)

### 3.9.11 20170204

- Fix command I2Cscan
- Fix not allowed spaces in Topic, ButtonTopic and SwitchTopic
- Make all TELEMETRY, STATUS and COMMAND message topics unique (#4)
- Advertise command topic to be used by iobroker (#299)
- Fix butten (non)detection if no GPIO_KEY1 is defined (#13)
- Change WeMo serialnumber from 7 decimal chars to 8 hexadecimal chars (#18)
- Update web page with Build Date/Time, Emulation and mDNS Discovery and Advertise information (#21)

### 3.9.10 20170130

- Add WS2812 Color Type selection (RGB or GRB) to user_config.h (#7)
- Hue api changes to support HUE App(s) (#8)

### 3.9.9 20170130

- Add command status 10 showing sensor data
- Fix hlw status messages if hlw is disabled

### 3.9.8 20170130

- Remove GPIO07 and GPIO08 from user selectable (#5)

### 3.9.7 20170129

- Fix possible WS2812 exceptions when using emulation
- Add command Emulation to dynamic configure Belkin WeMo and Hue Bridge for Alexa

### 3.9.6 20170129

- Add dynamic sleep for WS2812 animation (#1)

### 3.9.5 20170128

- Fix error message in case of wrong Domoticz command

### 3.9.4 20170127

- Fix Sonoff Dual Relay switching (#287)

### 3.9.3 20170127

- Add confirmation before Restart via webpage
- Expand Domoticz Configuration webpage with Key, Switch and Sensor Index and
-   add commands DomoticzSwitchIdx and DomoticzSensorIdx (#86) (#174) (#219)
- Fix default DHT11 sensor driver selection
- Fix LedPower status after button press (#279)
- Add command Sleep 0 - 250 mSec for optional light sleep mode to lower energy consumption (#272)
-   (Expect overall button/key/switch misses and wrong values on Sonoff Pow)
- Add Hue brightness extension (#281)
- Fix Hue brightness and change to call by reference (#283)

### 3.9.2 20170124

- Add confirmation before Reset Configuration via webpage (#244)
- Add WS2812 features (see Wiki commands)

### 3.9.1 20170124

- Change PowerOnState function to only trigger when Power On (and not just restart) (#238)
- Move HLW interrupts back to RAM and make WS2812_DMA optional as it generates Exception on Pow (#264)
- Add charset=utf-8 to webpages (#266)
- Update Hue emulation (#268)
- Fix status module number
- Add support for domoticz Dimmer on Sonoff_Led and WS2812
- Fix possible ESP8285 flash problem by updating Flash Chip Mode to DOUT during web upload

### 3.2.6a 20170120

- Fix Sonoff Pow compile error (#255)
- Move HLW interrupts back to ROM (Needed for WS2812 DMA interrupts)
- Removed all IO config from user_config.h as this will be done by commands or webpage
- Removed MessageFormat and supports JSON only except POWER/LIGHT status
- Add command LedPower to control main led (#247)
- Add more FriendlyNames for Hue (#254)
- Add DMA support for WS2812 when using pin 3 while other pins work just as well in my case...
- Add HUE emulation for Alexa (#229)
- Add basic WS2812 support (#229)
- Fix Wemo when MQTT is disabled (#245)
- Revert ButtonTopic and change SwitchTopic1 - 4 to one SwitchTopic
- Rename MqttUnits to Units
- Add Mqtt command to enable/disable MQTT

### 3.2.2a 20170115

- Add dynamic (Sonoff) Module, user GPIO and sensor selection (one size fits (almost) all)
- Add support for Sonoff LED
- Add Seriallog disable after 600 seconds for Sonoff Dual and 4 Channel
- Add ButtonTopic2 - 4, SwitchTopic1 - 4 and SwitchRetain

### 3.2.2 20170113

- Fix PowerOnState 2 functionality after re-applying power (#230)

### 3.2.1 20170113

- Fix some failed command decoding (#228)
- Removed passwords from status messages (#216)

### 3.2.0 20170111

- Add I2C BH1750 sensor (#222)
- Sensor rewrite preparing for online selection

### 3.1.16 20170109

- Fix Domoticz possible error condition
- Remove Wifi password from connection message (#216)
- Add Configure Other menu item to web page (#209)
- Add command FriendlyName, field Friendly Name and define FRIENDLY_NAME to be used by Alexa
-   eliminating current use of MQTT_CLIENT_ID (#209)
- Add friendlyname to webpage replacing former hostname

### 3.1.15 20170108

- Fix Domoticz send key regression with Toggle command

### 3.1.14 20170107

- Add support for command TOGGLE (define MQTT_CMND_TOGGLE) when ButtonTopic is in use and not equal to Topic (#207)

### 3.1.13 20170107

- Fix web console command input when SUB_PREFIX contains '/' (#152)
- Add command response to web command (#200)
- Add option to disable MQTT as define USE_MQTT in user_config.h (#200)

### 3.1.12 20170106

- Add OTA retry to solve possible HTTP transient errors (#204)
- Fix MQTT host discovery

### 3.1.11 20170105

- Add mDNS to advertise webserver as <hostname>.local/

### 3.1.10 20170105

- Fix ButtonTopic when SUB_PREFIX = PUB_PREFIX
- Add workaround for possible MQTT queueing when SUB_PREFIX = PUB_PREFIX
- Add optional MQTT host discovery using define USE_DISCOVERY in user_config.h (#115)

### 3.1.9 20170104

- Fix Power Blink start position (toggled)
- Change PulseTime increments: 1 .. 111 in 0.1 sec (max 11 seconds) and 112 .. 64900 in seconds (= 12 seconds until 18 hours) (#188)
- Add support for SUB_PREFIX = PUB_PREFIX (#190)

### 3.1.8 20170103

- Add retain flag to LWT offline and only send "tele/sonoff/LWT Offline" (#179)
- Change retained LWT Online message to only send "tele/sonoff/LWT Online"

### 3.1.7 20161231

- Add retained message LWT Online when sonoff makes MQTT connection (#179)

### 3.1.6 20161230

- Add blinking using commands BlinkTime, BlinkCount and Power Blink|3|BlinkOff|4 (#165)

### 3.1.5 20161228

- Fix serial space command exception (28)

### 3.1.4 20161227

- Fix MQTT subscribe regression exception (3) (#162)
- Fix serial empty command exception (28)

### 3.1.3 20161225

- Extent Domoticz configuration webpage with optional indices (#153)
- Fix multi relay legacy tele message from tele/sonoff/2/POWER to tele/sonoff/POWER2
- Add support for iTead Motor Clockwise/Anticlockwise

### 3.1.2 20161224

- Extent command PowerOnState with toggle at power on (option 2 is now option 3!) (#156)

### 3.1.1 20161223

- Add support for Sonoff Touch and Sonoff 4CH (#40)
- Update DomoticzIdx and DomoticzKeyIdx with relay/key index (DomoticzIdx1/DomoticzKeyIdx1)
- Add command PowerOnState to control relay(s) at power on (#154)

### 3.1.0 20161221

- Add Sonoff Pow measurement smoothing
- Fix serial command topic preamble error (#151)
- Fix 2.x to 3.x migration inconsistencies (#146)

### 3.0.9 20161218

- Add Sonoff Pow voltage reading when relay is on but no load present (#123)

### 3.0.8 20161218

- Add temperature conversion to Fahrenheit as option in user_config.h (TEMP_CONVERSION) (#145)

### 3.0.7 20161217

- Add user_config_override.h to be used by user to override some defaults in user_config.h (#58)
- Fix Sonoff Pow low power (down to 4W) intermittent measurements (#123)

### 3.0.6 20161217

- Fix MQTT_CLIENT_ID starting with % sign as in "%06X" (#142)
- Add auto power off after PulseTime### 0.1 Sec to relay 1 (#134)

### 3.0.5 20161215

- Add more control over LED with command LedState options (#136, #143)
-   LED_OFF (0), LED_POWER (1), LED_MQTTSUB (2), LED_POWER_MQTTSUB (3), LED_MQTTPUB (4), LED_POWER_MQTTPUB (5), LED_MQTT (6), LED_POWER_MQTT (7)
- Add option WIFI_RETRY (4) to command WifiConfig to allow connection retry to other AP without restart (#73)

### 3.0.4 20161211

- Fix intermittent Domoticz update misses (#133)

### 3.0.3 20161210

- Fix compiler warnings (#132)
- Remove redundant code
- Fix Domoticz pushbutton support

### 3.0.2 20161209

- Add pushbutton to SwitchMode (#130)

### 3.0.1 20161209

- Fix initial config

### 3.0.0 20161208

- Migrate and clean-up flash layout
-   Settings from version 2.x are saved but settings from version 3.x can not be used with version 2.x
- Change SEND_TELEMETRY_RSSI to SEND_TELEMETRY_WIFI and add AP and SSID to telemetry
- Split long JSON messages
- Fix inconsistent status messages
- Fix all status messages to return JSON if enabled
- Remove relay index in cmnd/sonoff/<relay>/POWER now changed
-   to cmnd/sonoff/POWER for single relay units
-   and cmnd/sonoff/POWER<relay> for multi relay units like Sonoff dual
- Add retain option to Power/Light status controlled by command PowerRetain On|Off (#126)

### 2.1.2 20161204

- Add support for second wifi AP (#73)
- Update command WifiConfig
- Fix possible WifiManager hang

### 2.1.1a 20161203

- Fix scan for wifi networks if WeMo is enabled
- Fix syslog setting using web page

### 2.1.1 20161202

- Add support for ElectroDragon second relay and button (only toggle with optional ButtonTopic) (#110)

### 2.1.0 20161202

- Add optional EXPERIMENTAL TLS to MQTT (#49)
- Fix MQTT payload handling (#111)
- Optimzed WeMo code

### 2.0.21a 20161201

- Fix WeMo PowerPlug emulation

### 2.0.21 20161130

- Add Belkin WeMo PowerPlug emulation enabled with USE_WEMO_EMULATION in user_config.h (Heiko Krupp) (#105, #109)

### 2.0.20 20161130

- Relax MQTTClient naming but only allows hexadecimal uppercase numbers (#107)
- Add I2C support with command I2CScan
- Add I2C sensor driver for HTU21 as alternate sensor using TH10/16 connectors (Heiko Krupp) (#105)
- Add I2C sensor driver for BMP085/BMP180/BMP280/BME280 as alternate sensor using TH10/16 connectors

### 2.0.19a 20161127

- Add support for ButtonTopic and ButtonRetain to wall switch function
- Add pullup to SWITCH_PIN and command SwitchMode to syntax

### 2.0.18 20161126

- Add SUB_PREFIX multi level support allowing 'cmnd' or 'cmnd/level2/level3'
- Add wall switch function to GPIO14 and command SwitchMode (Alex Scott) (#103)

### 2.0.17 20161123

- Calibrate HLWPCAL from 12345 to 12530
- Add alternative sensor driver DHT2 using Adafruit DHT library
- Add define MESSAGE_FORMAT to user_config.h
- Throttle console messages
- Shorten JSON messages
- Fix possible Panic
- Fix User mode webserver security

### 2.0.16 20161118

- Add alternative sensor driver DS18x20 using OneWire library (#95)
- Change sensor MQTT message from tele/sonoff/TEMPERATURE to tele/sonoff/DHT/TEMPERATURE or
-   tele/sonoff/DS18B20/TEMPERATURE or tele/sonoff/DS18x20/1/TEMPERATURE
- Add sensors to root webpage and auto refresh every 4 seconds (#92)
- Add optional JSON messageformat to all telemetry data
- Enforce minimum TelePeriod to be 10 seconds
- Fix Energy Yesterday reset after restart
- Add Energy Today restore after controlled restart

### 2.0.15 20161116

- Change TODAY_POWER and PERIOD_POWER to TODAY_ENERGY and PERIOD_ENERGY
- Fix serial regression
- Fix syslog hangs when loghost is unavailable

### 2.0.14 20161115

- Add HLW threshold delay
- Fix HLW intermittent current deviation
- Fix button functionality during wificonfig
- Add CRC check to DS18B20 sensor (#88)

### 2.0.13 20161113

- Add additional upload error code descriptions
- Add PlatformIO support (#80)

### 2.0.12 20161113

- Fix Serial and Web response regression when no MQTT connection available
- Fix Sonoff Dual power telemetric data for second relay
- Removed MQTT password from Information web page
- Hide MQTT password from Configure MQTT web page

### 2.0.11 20161111

- Rewrite button and web toggle code
- Fix NTP sync
- Add HLW calibration commands HLWPCAL, HLWUCAL and HLWICAL (need define USE_POWERCALIBRATION)
- Fix power threshold tests

### 2.0.10 20161109

- Add additional Domoticz define (#63)
- Add defines MQTT_STATUS_ON and MQTT_STATUS_OFF in user_config.h to select status On/Off string
- Fix status response differences (#65)
- Fix divide by zero exception (#70)
- Fix syslog loop exception

### 2.0.9 20161108

- clarify MODULE in user_config.h
- Fix hlw false values

### 2.0.8 20161108

- Add initial status after power on
- Seperate driver files
- Fix hlw code and calibrate Pow
- Move user config defines to user_config.h (#61)

### 2.0.7 20161030

- Make Ticker mandatory
- Add Domoticz support (Increase MQTT_MAX_PACKET_SIZE to 400) (#54)
- Add command MessageFormat 0|1 to select either legacy or JSON output

### 2.0.6 20161024

- Add Sonoff Pow power factor
- Initial support for up to four relays using iTEAD PSB (4Channel)
-   - Currently only supports one button (All buttons behave the same)
-   - Use command MODEL 4 to select four relay option
-     (After first power on it will support 2 relays like Sonoff Dual)
- Fix ledstate
- Add command Status 9 to display Sonoff Pow thresholds
- Add commands PowerLow, PowerHigh, VoltageLow, VoltageHigh, CurrentLow and CurrentHigh for use
-   with Sonoff Pow thresholds

### 2.0.5 20161018

- Add updates to user_config.h - moved SEND_TELEMETRY_DS18B20 and SEND_TELEMETRY_DHT to module area.
-   As Sonoff TH10/16 does not have the logic installed for GPIO04 You'll have to select ONE of both
- Add Sonoff Pow support (experimental until Pow tested)
- Add command Status 8 to display Sonoff Pow energy values
- Add command MqttUnits On|Off to add units to values
- Change web main page header character size
- Change On/Off to ON/OFF status messages to satisfy openHAB
- Change TEMP to TEMPERATURE and HUM to HUMIDITY

### 2.0.4 20161009

- Add MQTT_BUTTON_RETAIN, SAVE_DATA and SAVE_STATE defines to user_config.h (#35)
- Update ButtonRetain to remove retained message(s) from broker when turned off
- Add Retain for second relay on Sonoff Dual
- Provide power status messages with device topic index if requested

### 2.0.3 20161008

- Update wifi initialization
- Add command BUTTONRETAIN for optional MQTT retain on button press (#35)
- Add command SAVESTATE to disable power state save. May be used with MQTT retain

### 2.0.2 20161006

- Fix wifi issue 2186

### 2.0.1 20161002

- Fix button press

### 2.0.0 20161002

- Update Sonoff TH10/16 sensor pins (My TH10 only has GPIO14 connected)
- Add full support for Sonoff dual

### 1.0.35 20160929

- Add more lines to console
- Add timeout and disable MQTT on web upload
- Add command SAVEDATA to control parameter save (for flash wear afficionados) (#30)

### 1.0.34 20160926

- Fix button press six and seven
- Add more information to webserver

### 1.0.33 20160915

- Better WPS error message
- Separate webserver code from support.ino into webserver.ino
- Fix webserver User by removing unwanted restart option

### 1.0.32 20160913

- Add Wifi Protected Setup (WPS) as third option for initial config
- Add command WIFICONFIG replacing deprecated command SMARTCONFIG
- Add option WIFICONFIG 3 to start WPSconfig
- Add option WIFICONFIG 0 to start saved Wifi config tool (WPSconfig, Smartconfig or Wifimanager)
- Change button behaviour - See Wiki

### 1.0.31 20160907

- Fix DS18B20 misread if teleperiod = 2
- Tuned sensor code
- Updated prefered ElectroDragon connection to Relay 1 and Button 1
- Moved SONOFF and ELECTRO_DRAGON port config to user_config.h

### 1.0.30 20160902

- Fix command TELEPERIOD 0
- Add ESP- tag to UDP log message for easy rsyslogd filtering
- Add ElectroDragon (Relay 2 only) functionality. Select with #define MODULE ELECTRO_DRAGON
- Add ? as null message alternative
- Add DHT temperature and humidity telemetry support. Enable with #define SEND_TELEMETRY_DHT
- Add DS18B20 temperature telemetry support. Enable with #define SEND_TELEMETRY_DS18B20
- Restrict HOSTNAME, MQTTCLIENT, TOPIC and BUTTONTOPIC in topic mode only

### 1.0.29 20160831

- Allow UPGRADE, OTAURL, RESTART, RESET, MQTTHOST, MQTTPORT, MQTTUSER, MQTTPASSWORD and WEBSERVER also in group mode

### 1.0.28 20160831

- Add webserver state to status 5
- Add optional PUB_PREFIX2 (tele) for telemetry usage
- Add command TELEPERIOD
- Fix syntax message
- Change memory status display

### 1.0.27 20160831

- Add sketch flash size
- Add console to webserver
- Add command weblog
- Change WifiManager web pages to minimal
- Change display default hostname and MQTT client id in webserver
- Change HTTP command interface to http://sonoff-1234/cm?cmnd=light 2
- Change HEARTBEAT to UPTIME

### 1.0.26 20160829

- Add define USE_WEBSERVER to disable web server code in source
- Add file upload as alternative for ota upload to webserver
- Add information to webserver
- Add command hostname
- Add command logport
- Change HTTP command interface to http://sonoff-1234/cmd?cmnd=light 2
- Change button behaviour with regards to Smartconfig and OTA upload. See README.md
- Enforce default hostname to either "%s-%04d" or user defined without any %
- Enforce default mqtt client id to either "DVES_%06X" or user defined without any %

### 1.0.25 20160822

- Remove config system halts to keep ota available

### 1.0.24 20160821

- Add test for MQTT_SUBTOPIC
- Change log range to LOG_LEVEL_ALL
- Change MQTT introduction messages
- Moved MQTT_MAX_PACKET_SIZE warning message to introduction messages

### 1.0.23 20160821

- Add option USE_SPIFFS to move config from flash to spiffs
- Add webserver with options 0 (off), 1 (user) and 2 (admin)
- Add HTTP command interface (http://sonoff-1234/c?cmnd=light 2)
- Add wifimanager countdown counter
- Add command line webpage
- Add relay control to wifimanager
- Add restart option 99 to force restart
- Fix wifi hostname
- Fix NETBIOS hostname problem by reducing default hostname length
- Fix possible exception if WIFI_HOSTNAME is changed
- Fix upgrade messages
- Reduce memory use by redesigning config routines
- Split syntax message
- Rename define SERIAL_IO to USE_SERIAL

### 1.0.22 20160814

- Add all MQTT parameters for configuration
- Add wifimanager to configure Wifi and MQTT via web server
- Change NTP time handling
- Fix Smartconfig parameter buffer overflow
- Fix PlatformIO warnings

### 1.0.21 20160808

- Remove semaphore as subscription flooding (more than 15 subscriptions per second) is managed by SDK (LmacRxBlk:1)
- Add optional RTC interrupt (define USE_TICKER) to keep RTC synced during subscription flooding
- Remove heartbeatflag

### 1.0.20 20160805

- Add semaphore to handle out of memory when too many subscriptions requested
- Use Daylight Saving (DST) parameters from user_config.h when timezone = 99
- Add status 7 option displaying RTC information
- Add ledstate to status 0

### 1.0.19 20160803

- Fix possible MQTT_CLIENT_ID induced Exception(28)

### 1.0.18 20160803

- Moved Cfg_Default
- Fix negative data handling
- Remove MQTT information from status 1 and add labels to status 1
- Add mac address to status 5
- Add MQTT ClientId, UserId and Password to status 6

### 1.0.17 20160731

- Better variable range checking
- Change ambiguous connection messages
- Add timestamp to serial message

### 1.0.16 20160729

- Moved wifi, rtc, syslog and config to support.ino
- Fixed button action when buttontopic is used. Introduced with 1.0.15
- Better buffer overflow checks (strlcpy)

### 1.0.15 20160728

- Removed pubsubclient config changes from sonoff.ino as it doesn't work
-   reapply MQTT_MAX_PACKET_SIZE 256 and MQTT_KEEPALIVE 120 to PubSubClient.h
- Add status 0 option displaying all status messages
- Change MQTT_MAX_PACKET_SIZE from 1024 to 256
- Add buffer overflow checks (snprintf and strncpy)
- Implemented common string sizes

### 1.0.14 20160722

- Seperate user config from sonoff.ino to user_config.h (pucebaboon)
- Change defaults from sidnas2 to domus1
- Add MQTT status message as status 6 (pucebaboon)
- Add status type to message (pucebaboon)
- Add pubsubclient config changes to sonoff.ino (pucebaboon)

### 1.0.13 20160702

- Add Ledstate 1 option to show power state on led

### 1.0.12 20160529

- Allow disable of button topic using "0"

### 1.0.11 20160524

- Provide button response if MQTT connection lost

### 1.0.10 20160520

- Add optional button topic to assist external MQTT clients
- Change version notation
- Reset default values

### 1.0.9  20160503

- Add more blinks
- Add reset 2 option erasing flash
- Add status 5 option displaying network info
- Add syslog check for Wifi connection
- Resize MqttPublish log array
- Change Wifi smartconfig active from 100 to 60 seconds
- Update Wifi initialization

### 1.0.8  20160430

- Remove use of Wifi config data from SDK
- Add status 3 (syslog info) and status 4 (flash info)
- Add restart option to button (5 quick presses)

### 1.0.7  20160420

- Add UDP syslog support
- Change HOST command to MQTTHOST command
- Add commands SYSLOG, SERIALLOG and LOGHOST
- Change hostname to lower case to distinguise between open-sdk version
- Add support for ESP-12F used in my modified wkaku power socket switch
- Fix timezone command
- Add RTC month names for future use
- Modify button code
- Remove initialization errors by better use of MQTT loop

### 1.0.6  20160406

- Removed Wifi AP mode (#1)
- Add test for Arduino IDE version >= 1.6.8
- Fix RTC time sync code

### 1.0.5  20160310

- Initial public release
- Show debug info by selecting option from IDE Tools Debug port: Serial<|MERGE_RESOLUTION|>--- conflicted
+++ resolved
@@ -1,7 +1,11 @@
 ## Unreleased (development)
 
-<<<<<<< HEAD
-=======
+## Released
+
+### 8.2.0 20200321
+
+- Release
+
 ### 8.1.0.10 20200227
 
 - Change default my_user_config.h driver and sensor support removing most sensors and adding most drivers
@@ -107,9 +111,6 @@
 - Add WifiPower to ``Status 5``
 - Add support for DS1624, DS1621 Temperature sensor by Leonid Myravjev
 - Add Zigbee attribute decoder for Xiaomi Aqara Cube
-
->>>>>>> 59408b45
-## Released
 
 ### 8.1.0 20191225
 
