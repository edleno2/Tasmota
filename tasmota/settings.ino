/*
  settings.ino - user settings for Tasmota

  Copyright (C) 2020  Theo Arends

  This program is free software: you can redistribute it and/or modify
  it under the terms of the GNU General Public License as published by
  the Free Software Foundation, either version 3 of the License, or
  (at your option) any later version.

  This program is distributed in the hope that it will be useful,
  but WITHOUT ANY WARRANTY; without even the implied warranty of
  MERCHANTABILITY or FITNESS FOR A PARTICULAR PURPOSE.  See the
  GNU General Public License for more details.

  You should have received a copy of the GNU General Public License
  along with this program.  If not, see <http://www.gnu.org/licenses/>.
*/

#ifndef DOMOTICZ_UPDATE_TIMER
#define DOMOTICZ_UPDATE_TIMER       0          // [DomoticzUpdateTimer] Send relay status (0 = disable, 1 - 3600 seconds) (Optional)
#endif

#ifndef EMULATION
#define EMULATION                   EMUL_NONE  // [Emulation] Select Belkin WeMo (single relay/light) or Hue Bridge emulation (multi relay/light) (EMUL_NONE, EMUL_WEMO or EMUL_HUE)
#endif

#ifndef MTX_ADDRESS1                           // Add Display Support for up to eigth Matrices
#define MTX_ADDRESS1                0
#endif
#ifndef MTX_ADDRESS2
#define MTX_ADDRESS2                0
#endif
#ifndef MTX_ADDRESS3
#define MTX_ADDRESS3                0
#endif
#ifndef MTX_ADDRESS4
#define MTX_ADDRESS4                0
#endif
#ifndef MTX_ADDRESS5
#define MTX_ADDRESS5                0
#endif
#ifndef MTX_ADDRESS6
#define MTX_ADDRESS6                0
#endif
#ifndef MTX_ADDRESS7
#define MTX_ADDRESS7                0
#endif
#ifndef MTX_ADDRESS8
#define MTX_ADDRESS8                0
#endif

#ifndef HOME_ASSISTANT_DISCOVERY_ENABLE
#define HOME_ASSISTANT_DISCOVERY_ENABLE 0
#endif

#ifndef LATITUDE
#define LATITUDE                    48.858360  // [Latitude] Your location to be used with sunrise and sunset
#endif
#ifndef LONGITUDE
#define LONGITUDE                   2.294442   // [Longitude] Your location to be used with sunrise and sunset
#endif

#ifndef WORKING_PERIOD
#define WORKING_PERIOD              5          // Working period of the SDS Sensor, Takes a reading every X Minutes
#endif

#ifndef COLOR_TEXT
#define COLOR_TEXT                  "#000"     // Global text color - Black
#endif
#ifndef COLOR_BACKGROUND
#define COLOR_BACKGROUND            "#fff"     // Global background color - White
#endif
#ifndef COLOR_FORM
#define COLOR_FORM                  "#f2f2f2"  // Form background color - Greyish
#endif
#ifndef COLOR_INPUT_TEXT
#define COLOR_INPUT_TEXT            "#000"     // Input text color - Black
#endif
#ifndef COLOR_INPUT
#define COLOR_INPUT                 "#fff"     // Input background color - White
#endif
#ifndef COLOR_CONSOLE_TEXT
#define COLOR_CONSOLE_TEXT          "#000"     // Console text color - Black
#endif
#ifndef COLOR_CONSOLE
#define COLOR_CONSOLE               "#fff"     // Console background color - White
#endif
#ifndef COLOR_TEXT_WARNING
#define COLOR_TEXT_WARNING          "#f00"     // Warning text color - Red
#endif
#ifndef COLOR_TEXT_SUCCESS
#define COLOR_TEXT_SUCCESS          "#008000"  // Success text color - Green
#endif
#ifndef COLOR_BUTTON_TEXT
#define COLOR_BUTTON_TEXT           "#fff"     // Button text color - White
#endif
#ifndef COLOR_BUTTON
#define COLOR_BUTTON                "#1fa3ec"  // Button color - Blueish
#endif
#ifndef COLOR_BUTTON_HOVER
#define COLOR_BUTTON_HOVER          "#0e70a4"  // Button color when hovered over - Darker blueish
#endif
#ifndef COLOR_BUTTON_RESET
#define COLOR_BUTTON_RESET          "#d43535"  // Restart/Reset/Delete button color - Redish
#endif
#ifndef COLOR_BUTTON_RESET_HOVER
#define COLOR_BUTTON_RESET_HOVER    "#931f1f"  // Restart/Reset/Delete button color when hovered over - Darker redish
#endif
#ifndef COLOR_BUTTON_SAVE
#define COLOR_BUTTON_SAVE           "#47c266"  // Save button color - Greenish
#endif
#ifndef COLOR_BUTTON_SAVE_HOVER
#define COLOR_BUTTON_SAVE_HOVER     "#5aaf6f"  // Save button color when hovered over - Darker greenish
#endif
#ifndef COLOR_TIMER_TAB_TEXT
#define COLOR_TIMER_TAB_TEXT        "#fff"     // Config timer tab text color - White
#endif
#ifndef COLOR_TIMER_TAB_BACKGROUND
#define COLOR_TIMER_TAB_BACKGROUND  "#999"     // Config timer tab background color - Light grey
#endif
#ifndef COLOR_TITLE_TEXT
#define COLOR_TITLE_TEXT			      COLOR_TEXT // Title text color defaults to global text color either dark or light
#endif
#ifndef IR_RCV_MIN_UNKNOWN_SIZE
#define IR_RCV_MIN_UNKNOWN_SIZE     6          // Set the smallest sized "UNKNOWN" message packets we actually care about (default 6, max 255)
#endif
#ifndef ENERGY_OVERTEMP
#define ENERGY_OVERTEMP             90         // Overtemp in Celsius
#endif
#ifndef DEFAULT_DIMMER_MAX
#define DEFAULT_DIMMER_MAX          100
#endif
#ifndef DEFAULT_DIMMER_MIN
#define DEFAULT_DIMMER_MIN          0
#endif
#ifndef DEFAULT_LIGHT_DIMMER
#define DEFAULT_LIGHT_DIMMER        10
#endif
#ifndef DEFAULT_LIGHT_COMPONENT
#define DEFAULT_LIGHT_COMPONENT     255
#endif
#ifndef CORS_ENABLED_ALL
#define CORS_ENABLED_ALL            "*"
#endif


enum WebColors {
  COL_TEXT, COL_BACKGROUND, COL_FORM,
  COL_INPUT_TEXT, COL_INPUT, COL_CONSOLE_TEXT, COL_CONSOLE,
  COL_TEXT_WARNING, COL_TEXT_SUCCESS,
  COL_BUTTON_TEXT, COL_BUTTON, COL_BUTTON_HOVER, COL_BUTTON_RESET, COL_BUTTON_RESET_HOVER, COL_BUTTON_SAVE, COL_BUTTON_SAVE_HOVER,
  COL_TIMER_TAB_TEXT, COL_TIMER_TAB_BACKGROUND, COL_TITLE,
  COL_LAST };

const char kWebColors[] PROGMEM =
  COLOR_TEXT "|" COLOR_BACKGROUND "|" COLOR_FORM "|"
  COLOR_INPUT_TEXT "|" COLOR_INPUT "|" COLOR_CONSOLE_TEXT "|" COLOR_CONSOLE "|"
  COLOR_TEXT_WARNING "|" COLOR_TEXT_SUCCESS "|"
  COLOR_BUTTON_TEXT "|" COLOR_BUTTON "|" COLOR_BUTTON_HOVER "|" COLOR_BUTTON_RESET "|" COLOR_BUTTON_RESET_HOVER "|" COLOR_BUTTON_SAVE "|" COLOR_BUTTON_SAVE_HOVER "|"
  COLOR_TIMER_TAB_TEXT "|" COLOR_TIMER_TAB_BACKGROUND "|" COLOR_TITLE_TEXT;

enum TasmotaSerialConfig {
  TS_SERIAL_5N1, TS_SERIAL_6N1, TS_SERIAL_7N1, TS_SERIAL_8N1,
  TS_SERIAL_5N2, TS_SERIAL_6N2, TS_SERIAL_7N2, TS_SERIAL_8N2,
  TS_SERIAL_5E1, TS_SERIAL_6E1, TS_SERIAL_7E1, TS_SERIAL_8E1,
  TS_SERIAL_5E2, TS_SERIAL_6E2, TS_SERIAL_7E2, TS_SERIAL_8E2,
  TS_SERIAL_5O1, TS_SERIAL_6O1, TS_SERIAL_7O1, TS_SERIAL_8O1,
  TS_SERIAL_5O2, TS_SERIAL_6O2, TS_SERIAL_7O2, TS_SERIAL_8O2 };

const uint8_t kTasmotaSerialConfig[] PROGMEM = {
  SERIAL_5N1, SERIAL_6N1, SERIAL_7N1, SERIAL_8N1,
  SERIAL_5N2, SERIAL_6N2, SERIAL_7N2, SERIAL_8N2,
  SERIAL_5E1, SERIAL_6E1, SERIAL_7E1, SERIAL_8E1,
  SERIAL_5E2, SERIAL_6E2, SERIAL_7E2, SERIAL_8E2,
  SERIAL_5O1, SERIAL_6O1, SERIAL_7O1, SERIAL_8O1,
  SERIAL_5O2, SERIAL_6O2, SERIAL_7O2, SERIAL_8O2
};

/*********************************************************************************************\
 * RTC memory
\*********************************************************************************************/

const uint16_t RTC_MEM_VALID = 0xA55A;

uint32_t rtc_settings_crc = 0;

uint32_t GetRtcSettingsCrc(void)
{
  uint32_t crc = 0;
  uint8_t *bytes = (uint8_t*)&RtcSettings;

  for (uint32_t i = 0; i < sizeof(RTCMEM); i++) {
    crc += bytes[i]*(i+1);
  }
  return crc;
}

void RtcSettingsSave(void)
{
  if (GetRtcSettingsCrc() != rtc_settings_crc) {
    RtcSettings.valid = RTC_MEM_VALID;
    ESP.rtcUserMemoryWrite(100, (uint32_t*)&RtcSettings, sizeof(RTCMEM));
    rtc_settings_crc = GetRtcSettingsCrc();
  }
}

void RtcSettingsLoad(void)
{
  ESP.rtcUserMemoryRead(100, (uint32_t*)&RtcSettings, sizeof(RTCMEM));  // 0x290
  if (RtcSettings.valid != RTC_MEM_VALID) {
    memset(&RtcSettings, 0, sizeof(RTCMEM));
    RtcSettings.valid = RTC_MEM_VALID;
    RtcSettings.energy_kWhtoday = Settings.energy_kWhtoday;
    RtcSettings.energy_kWhtotal = Settings.energy_kWhtotal;
    RtcSettings.energy_usage = Settings.energy_usage;
    for (uint32_t i = 0; i < MAX_COUNTERS; i++) {
      RtcSettings.pulse_counter[i] = Settings.pulse_counter[i];
    }
    RtcSettings.power = Settings.power;
    RtcSettingsSave();
  }
  rtc_settings_crc = GetRtcSettingsCrc();
}

bool RtcSettingsValid(void)
{
  return (RTC_MEM_VALID == RtcSettings.valid);
}

/********************************************************************************************/

uint32_t rtc_reboot_crc = 0;

uint32_t GetRtcRebootCrc(void)
{
  uint32_t crc = 0;
  uint8_t *bytes = (uint8_t*)&RtcReboot;

  for (uint32_t i = 0; i < sizeof(RTCRBT); i++) {
    crc += bytes[i]*(i+1);
  }
  return crc;
}

void RtcRebootSave(void)
{
  if (GetRtcRebootCrc() != rtc_reboot_crc) {
    RtcReboot.valid = RTC_MEM_VALID;
    ESP.rtcUserMemoryWrite(100 - sizeof(RTCRBT), (uint32_t*)&RtcReboot, sizeof(RTCRBT));
    rtc_reboot_crc = GetRtcRebootCrc();
  }
}

void RtcRebootReset(void)
{
  RtcReboot.fast_reboot_count = 0;
  RtcRebootSave();
}

void RtcRebootLoad(void)
{
  ESP.rtcUserMemoryRead(100 - sizeof(RTCRBT), (uint32_t*)&RtcReboot, sizeof(RTCRBT));  // 0x280
  if (RtcReboot.valid != RTC_MEM_VALID) {
    memset(&RtcReboot, 0, sizeof(RTCRBT));
    RtcReboot.valid = RTC_MEM_VALID;
//    RtcReboot.fast_reboot_count = 0;  // Explicit by memset
    RtcRebootSave();
  }
  rtc_reboot_crc = GetRtcRebootCrc();
}

bool RtcRebootValid(void)
{
  return (RTC_MEM_VALID == RtcReboot.valid);
}

/*********************************************************************************************\
 * Config - Flash
 *
 * Tasmota 1M flash usage
 * 0x00000000 - Unzipped binary bootloader
 * 0x00001000 - Unzipped binary code start
 *    ::::
 * 0x000xxxxx - Unzipped binary code end
 * 0x000x1000 - First page used by Core OTA
 *    ::::
 * 0x000F3000 - Tasmota Quick Power Cycle counter (SETTINGS_LOCATION - CFG_ROTATES) - First four bytes only
 * 0x000F4000 - First Tasmota rotating settings page
 *    ::::
 * 0x000FA000 - Last Tasmota rotating settings page = Last page used by Core OTA
 * 0x000FB000 - Core SPIFFS end = Core EEPROM = Tasmota settings page during OTA and when no flash rotation is active (SETTINGS_LOCATION)
 * 0x000FC000 - SDK - Uses first 128 bytes for phy init data mirrored by Core in RAM. See core_esp8266_phy.cpp phy_init_data[128] = Core user_rf_cal_sector
 * 0x000FD000 - SDK - Uses scattered bytes from 0x340 (iTead use as settings storage from 0x000FD000)
 * 0x000FE000 - SDK - Uses scattered bytes from 0x340 (iTead use as mirrored settings storage from 0x000FE000)
 * 0x000FF000 - SDK - Uses at least first 32 bytes of this page - Tasmota Zigbee persistence from 0x000FF800 to 0x000FFFFF
\*********************************************************************************************/

extern "C" {
#include "spi_flash.h"
}
#include "eboot_command.h"

#if defined(ARDUINO_ESP8266_RELEASE_2_3_0) || defined(ARDUINO_ESP8266_RELEASE_2_4_0) || defined(ARDUINO_ESP8266_RELEASE_2_4_1) || defined(ARDUINO_ESP8266_RELEASE_2_4_2) || defined(ARDUINO_ESP8266_RELEASE_2_5_0) || defined(ARDUINO_ESP8266_RELEASE_2_5_1) || defined(ARDUINO_ESP8266_RELEASE_2_5_2)

extern "C" uint32_t _SPIFFS_end;
// From libraries/EEPROM/EEPROM.cpp EEPROMClass
const uint32_t SPIFFS_END = ((uint32_t)&_SPIFFS_end - 0x40200000) / SPI_FLASH_SEC_SIZE;

#else  // Core > 2.5.2 and STAGE

#if AUTOFLASHSIZE

#include "flash_hal.h"

// From libraries/EEPROM/EEPROM.cpp EEPROMClass
const uint32_t SPIFFS_END = (FS_end - 0x40200000) / SPI_FLASH_SEC_SIZE;

#else

extern "C" uint32_t _FS_end;
// From libraries/EEPROM/EEPROM.cpp EEPROMClass
const uint32_t SPIFFS_END = ((uint32_t)&_FS_end - 0x40200000) / SPI_FLASH_SEC_SIZE;

#endif  // AUTOFLASHSIZE

#endif  // All cores < pre-2.6.0

// Version 4.2 config = eeprom area
const uint32_t SETTINGS_LOCATION = SPIFFS_END;  // No need for SPIFFS as it uses EEPROM area
// Version 5.2 allow for more flash space
const uint8_t CFG_ROTATES = 8;          // Number of flash sectors used (handles uploads)

uint32_t settings_location = SETTINGS_LOCATION;
uint32_t settings_crc32 = 0;
uint8_t *settings_buffer = nullptr;

/********************************************************************************************/
/*
 * Based on cores/esp8266/Updater.cpp
 */
void SetFlashModeDout(void)
{
  uint8_t *_buffer;
  uint32_t address;

  eboot_command ebcmd;
  eboot_command_read(&ebcmd);
  address = ebcmd.args[0];
  _buffer = new uint8_t[FLASH_SECTOR_SIZE];

  if (ESP.flashRead(address, (uint32_t*)_buffer, FLASH_SECTOR_SIZE)) {
    if (_buffer[2] != 3) {  // DOUT
      _buffer[2] = 3;
      if (ESP.flashEraseSector(address / FLASH_SECTOR_SIZE)) {
        ESP.flashWrite(address, (uint32_t*)_buffer, FLASH_SECTOR_SIZE);
      }
    }
  }
  delete[] _buffer;
}

bool VersionCompatible(void)
{
  if (Settings.flag3.compatibility_check) {
    return true;
  }

  eboot_command ebcmd;
  eboot_command_read(&ebcmd);
  uint32_t start_address = ebcmd.args[0];
  uint32_t end_address = start_address + (ebcmd.args[2] & 0xFFFFF000) + FLASH_SECTOR_SIZE;
  uint32_t* buffer = new uint32_t[FLASH_SECTOR_SIZE / 4];

  uint32_t version[3] = { 0 };
  bool found = false;
  for (uint32_t address = start_address; address < end_address; address = address + FLASH_SECTOR_SIZE) {
    ESP.flashRead(address, (uint32_t*)buffer, FLASH_SECTOR_SIZE);
    if ((address == start_address) && (0x1F == (buffer[0] & 0xFF))) {
      version[1] = 0xFFFFFFFF;  // Ota file is gzipped and can not be checked for compatibility
      found = true;
    } else {
      for (uint32_t i = 0; i < (FLASH_SECTOR_SIZE / 4); i++) {
        version[0] = version[1];
        version[1] = version[2];
        version[2] = buffer[i];
        if ((MARKER_START == version[0]) && (MARKER_END == version[2])) {
          found = true;
          break;
        }
      }
    }
    if (found) { break; }
  }
  delete[] buffer;

  if (!found) { version[1] = 0; }

  AddLog_P2(LOG_LEVEL_DEBUG, PSTR("OTA: Version 0x%08X, Compatible 0x%08X"), version[1], VERSION_COMPATIBLE);

  if (version[1] < VERSION_COMPATIBLE) {
    uint32_t eboot_magic = 0;  // Abandon OTA result
    ESP.rtcUserMemoryWrite(0, (uint32_t*)&eboot_magic, sizeof(eboot_magic));
    return false;
  }

  return true;
}

void SettingsBufferFree(void)
{
  if (settings_buffer != nullptr) {
    free(settings_buffer);
    settings_buffer = nullptr;
  }
}

bool SettingsBufferAlloc(void)
{
  SettingsBufferFree();
  if (!(settings_buffer = (uint8_t *)malloc(sizeof(Settings)))) {
    AddLog_P(LOG_LEVEL_DEBUG, PSTR(D_LOG_APPLICATION D_UPLOAD_ERR_2));  // Not enough (memory) space
    return false;
  }
  return true;
}

uint16_t GetCfgCrc16(uint8_t *bytes, uint32_t size)
{
  uint16_t crc = 0;

  for (uint32_t i = 0; i < size; i++) {
    if ((i < 14) || (i > 15)) { crc += bytes[i]*(i+1); }  // Skip crc
  }
  return crc;
}

uint16_t GetSettingsCrc(void)
{
  // Fix miscalculation if previous Settings was 3584 and current Settings is 4096 between 0x06060007 and 0x0606000A
  uint32_t size = ((Settings.version < 0x06060007) || (Settings.version > 0x0606000A)) ? 3584 : sizeof(SYSCFG);
  return GetCfgCrc16((uint8_t*)&Settings, size);
}

uint32_t GetCfgCrc32(uint8_t *bytes, uint32_t size)
{
  // https://create.stephan-brumme.com/crc32/#bitwise
  uint32_t crc = 0;

  while (size--) {
    crc ^= *bytes++;
    for (uint32_t j = 0; j < 8; j++) {
      crc = (crc >> 1) ^ (-int(crc & 1) & 0xEDB88320);
    }
  }
  return ~crc;
}

uint32_t GetSettingsCrc32(void)
{
  return GetCfgCrc32((uint8_t*)&Settings, sizeof(SYSCFG) -4);  // Skip crc32
}

void SettingsSaveAll(void)
{
  if (Settings.flag.save_state) {
    Settings.power = power;
  } else {
    Settings.power = 0;
  }
  XsnsCall(FUNC_SAVE_BEFORE_RESTART);
  XdrvCall(FUNC_SAVE_BEFORE_RESTART);
  SettingsSave(0);
}

/*********************************************************************************************\
 * Quick power cycle monitoring
\*********************************************************************************************/

void UpdateQuickPowerCycle(bool update)
{
  if (Settings.flag3.fast_power_cycle_disable) { return; }

  uint32_t pc_register;
  uint32_t pc_location = SETTINGS_LOCATION - CFG_ROTATES;

  ESP.flashRead(pc_location * SPI_FLASH_SEC_SIZE, (uint32*)&pc_register, sizeof(pc_register));
  if (update && ((pc_register & 0xFFFFFFF0) == 0xFFA55AB0)) {
    uint32_t counter = ((pc_register & 0xF) << 1) & 0xF;
    if (0 == counter) {  // 4 power cycles in a row
      SettingsErase(3);  // Quickly reset all settings including QuickPowerCycle flag
      EspRestart();      // And restart
    } else {
      pc_register = 0xFFA55AB0 | counter;
      ESP.flashWrite(pc_location * SPI_FLASH_SEC_SIZE, (uint32*)&pc_register, sizeof(pc_register));
      AddLog_P2(LOG_LEVEL_DEBUG, PSTR("QPC: Flag %02X"), counter);
    }
  }
  else if (pc_register != 0xFFA55ABF) {
    pc_register = 0xFFA55ABF;
    // Assume flash is default all ones and setting a bit to zero does not need an erase
    if (ESP.flashEraseSector(pc_location)) {
      ESP.flashWrite(pc_location * SPI_FLASH_SEC_SIZE, (uint32*)&pc_register, sizeof(pc_register));
    }
    AddLog_P2(LOG_LEVEL_DEBUG, PSTR("QPC: Reset"));
  }
}

/*********************************************************************************************\
 * Config Settings.text char array support
\*********************************************************************************************/

uint32_t GetSettingsTextLen(void)
{
  char* position = Settings.text_pool;
  for (uint32_t size = 0; size < SET_MAX; size++) {
    while (*position++ != '\0') { }
  }
  return position - Settings.text_pool;
}

bool SettingsUpdateText(uint32_t index, const char* replace_me)
{
  if (index >= SET_MAX) {
    return false;  // Setting not supported - internal error
  }

  // Make a copy first in case we use source from Settings.text
  uint32_t replace_len = strlen(replace_me);
  char replace[replace_len +1];
  memcpy(replace, replace_me, sizeof(replace));

  uint32_t start_pos = 0;
  uint32_t end_pos = 0;
  char* position = Settings.text_pool;
  for (uint32_t size = 0; size < SET_MAX; size++) {
    while (*position++ != '\0') { }
    if (1 == index) {
      start_pos = position - Settings.text_pool;
    }
    else if (0 == index) {
      end_pos = position - Settings.text_pool -1;
    }
    index--;
  }
  uint32_t char_len = position - Settings.text_pool;

  uint32_t current_len = end_pos - start_pos;
  int diff = replace_len - current_len;

//  AddLog_P2(LOG_LEVEL_DEBUG, PSTR("TST: start %d, end %d, len %d, current %d, replace %d, diff %d"),
//    start_pos, end_pos, char_len, current_len, replace_len, diff);

  int too_long = (char_len + diff) - settings_text_size;
  if (too_long > 0) {
    AddLog_P2(LOG_LEVEL_INFO, PSTR(D_LOG_CONFIG "Text overflow by %d char(s)"), too_long);
    return false;  // Replace text too long
  }

  if (diff != 0) {
    // Shift Settings.text up or down
    memmove_P(Settings.text_pool + start_pos + replace_len, Settings.text_pool + end_pos, char_len - end_pos);
  }
  // Replace text
  memmove_P(Settings.text_pool + start_pos, replace, replace_len);
  // Fill for future use
  memset(Settings.text_pool + char_len + diff, 0x00, settings_text_size - char_len - diff);

  AddLog_P2(LOG_LEVEL_DEBUG, PSTR(D_LOG_CONFIG "CR %d/%d"), GetSettingsTextLen(), settings_text_size);

  return true;
}

char* SettingsText(uint32_t index)
{
  char* position = Settings.text_pool;

  if (index >= SET_MAX) {
    position += settings_text_size -1;  // Setting not supported - internal error - return empty string
  } else {
    for (;index > 0; index--) {
      while (*position++ != '\0') { }
    }
  }
  return position;
}

/*********************************************************************************************\
 * Config Save - Save parameters to Flash ONLY if any parameter has changed
\*********************************************************************************************/

uint32_t GetSettingsAddress(void)
{
  return settings_location * SPI_FLASH_SEC_SIZE;
}

void SettingsSave(uint8_t rotate)
{
/* Save configuration in eeprom or one of 7 slots below
 *
 * rotate 0 = Save in next flash slot
 * rotate 1 = Save only in eeprom flash slot until SetOption12 0 or restart
 * rotate 2 = Save in eeprom flash slot, erase next flash slots and continue depending on stop_flash_rotate
 * stop_flash_rotate 0 = Allow flash slot rotation (SetOption12 0)
 * stop_flash_rotate 1 = Allow only eeprom flash slot use (SetOption12 1)
 */
#ifndef FIRMWARE_MINIMAL
  if ((GetSettingsCrc32() != settings_crc32) || rotate) {
    if (1 == rotate) {   // Use eeprom flash slot only and disable flash rotate from now on (upgrade)
      stop_flash_rotate = 1;
    }
    if (2 == rotate) {   // Use eeprom flash slot and erase next flash slots if stop_flash_rotate is off (default)
      settings_location = SETTINGS_LOCATION +1;
    }
    if (stop_flash_rotate) {
      settings_location = SETTINGS_LOCATION;
    } else {
      settings_location--;
      if (settings_location <= (SETTINGS_LOCATION - CFG_ROTATES)) {
        settings_location = SETTINGS_LOCATION;
      }
    }

    Settings.save_flag++;
    if (UtcTime() > START_VALID_TIME) {
      Settings.cfg_timestamp = UtcTime();
    } else {
      Settings.cfg_timestamp++;
    }
    Settings.cfg_size = sizeof(SYSCFG);
    Settings.cfg_crc = GetSettingsCrc();  // Keep for backward compatibility in case of fall-back just after upgrade
    Settings.cfg_crc32 = GetSettingsCrc32();

    if (ESP.flashEraseSector(settings_location)) {
      ESP.flashWrite(settings_location * SPI_FLASH_SEC_SIZE, (uint32*)&Settings, sizeof(SYSCFG));
    }

    if (!stop_flash_rotate && rotate) {
      for (uint32_t i = 1; i < CFG_ROTATES; i++) {
        ESP.flashEraseSector(settings_location -i);  // Delete previous configurations by resetting to 0xFF
        delay(1);
      }
    }

    AddLog_P2(LOG_LEVEL_DEBUG, PSTR(D_LOG_CONFIG D_SAVED_TO_FLASH_AT " %X, " D_COUNT " %d, " D_BYTES " %d"), settings_location, Settings.save_flag, sizeof(SYSCFG));

    settings_crc32 = Settings.cfg_crc32;
  }
#endif  // FIRMWARE_MINIMAL
  RtcSettingsSave();
}

void SettingsLoad(void)
{
  // Load configuration from eeprom or one of 7 slots below if first valid load does not stop_flash_rotate
  struct SYSCFGH {
    uint16_t cfg_holder;                     // 000
    uint16_t cfg_size;                       // 002
    unsigned long save_flag;                 // 004
  } _SettingsH;
  unsigned long save_flag = 0;

  settings_location = 0;
  uint32_t flash_location = SETTINGS_LOCATION +1;
  uint16_t cfg_holder = 0;
  for (uint32_t i = 0; i < CFG_ROTATES; i++) {
    flash_location--;
    ESP.flashRead(flash_location * SPI_FLASH_SEC_SIZE, (uint32*)&Settings, sizeof(SYSCFG));

    bool valid = false;
    if (Settings.version > 0x06000000) {
      bool almost_valid = (Settings.cfg_crc32 == GetSettingsCrc32());
      if (Settings.version < 0x0606000B) {
        almost_valid = (Settings.cfg_crc == GetSettingsCrc());
      }
      // Sometimes CRC on pages below FB, overwritten by OTA, is fine but Settings are still invalid. So check cfg_holder too
      if (almost_valid && (0 == cfg_holder)) { cfg_holder = Settings.cfg_holder; }  // At FB always active cfg_holder
      valid = (cfg_holder == Settings.cfg_holder);
    } else {
      ESP.flashRead((flash_location -1) * SPI_FLASH_SEC_SIZE, (uint32*)&_SettingsH, sizeof(SYSCFGH));
      valid = (Settings.cfg_holder == _SettingsH.cfg_holder);
    }
    if (valid) {
      if (Settings.save_flag > save_flag) {
        save_flag = Settings.save_flag;
        settings_location = flash_location;
        if (Settings.flag.stop_flash_rotate && (0 == i)) {  // Stop only if eeprom area should be used and it is valid
          break;
        }
      }
    }

    delay(1);
  }
  if (settings_location > 0) {
    ESP.flashRead(settings_location * SPI_FLASH_SEC_SIZE, (uint32*)&Settings, sizeof(SYSCFG));
    AddLog_P2(LOG_LEVEL_NONE, PSTR(D_LOG_CONFIG D_LOADED_FROM_FLASH_AT " %X, " D_COUNT " %lu"), settings_location, Settings.save_flag);
  }

#ifndef FIRMWARE_MINIMAL
  if (!settings_location || (Settings.cfg_holder != (uint16_t)CFG_HOLDER)) {  // Init defaults if cfg_holder differs from user settings in my_user_config.h
    SettingsDefault();
  }
  settings_crc32 = GetSettingsCrc32();
#endif  // FIRMWARE_MINIMAL

  RtcSettingsLoad();
}

void EspErase(uint32_t start_sector, uint32_t end_sector)
{
  bool serial_output = (LOG_LEVEL_DEBUG_MORE <= seriallog_level);
  for (uint32_t sector = start_sector; sector < end_sector; sector++) {

    bool result = ESP.flashEraseSector(sector);  // Arduino core - erases flash as seen by SDK
//    bool result = !SPIEraseSector(sector);       // SDK - erases flash as seen by SDK
//    bool result = EsptoolEraseSector(sector);    // Esptool - erases flash completely (slow)

    if (serial_output) {
#ifdef ARDUINO_ESP8266_RELEASE_2_3_0
      Serial.printf(D_LOG_APPLICATION D_ERASED_SECTOR " %d %s\n", sector, (result) ? D_OK : D_ERROR);
#else
      Serial.printf_P(PSTR(D_LOG_APPLICATION D_ERASED_SECTOR " %d %s\n"), sector, (result) ? D_OK : D_ERROR);
#endif
      delay(10);
    } else {
      yield();
    }
    OsWatchLoop();
  }
}

void SettingsErase(uint8_t type)
{
  /*
    For Arduino core and SDK:
    Erase only works from flash start address to SDK recognized flash end address (flashchip->chip_size = ESP.getFlashChipSize).
    Addresses above SDK recognized size (up to ESP.getFlashChipRealSize) are not accessable.
    For Esptool:
    The only way to erase whole flash is esptool which uses direct SPI writes to flash.

    The default erase function is EspTool (EsptoolErase)

    0 = Erase from program end until end of flash as seen by SDK
    1 = Erase 16k SDK parameter area near end of flash as seen by SDK (0x0xFCxxx - 0x0xFFFFF) solving possible wifi errors
    2 = Erase Tasmota parameter area (0x0xF3xxx - 0x0xFBFFF)
    3 = Erase Tasmota and SDK parameter area (0x0F3xxx - 0x0FFFFF)
    4 = Erase SDK parameter area used for wifi calibration (0x0FCxxx - 0x0FCFFF)
  */

#ifndef FIRMWARE_MINIMAL
  uint32_t _sectorStart = (ESP.getSketchSize() / SPI_FLASH_SEC_SIZE) + 1;
  uint32_t _sectorEnd = ESP.getFlashChipRealSize() / SPI_FLASH_SEC_SIZE;  // Flash size as reported by hardware
  if (1 == type) {
    // source Esp.cpp and core_esp8266_phy.cpp
    _sectorStart = (ESP.getFlashChipSize() / SPI_FLASH_SEC_SIZE) - 4;     // SDK parameter area
  }
  else if (2 == type) {
    _sectorStart = SETTINGS_LOCATION - CFG_ROTATES;                       // Tasmota parameter area (0x0F3xxx - 0x0FBFFF)
    _sectorEnd = SETTINGS_LOCATION +1;
  }
  else if (3 == type) {
    _sectorStart = SETTINGS_LOCATION - CFG_ROTATES;                       // Tasmota and SDK parameter area (0x0F3xxx - 0x0FFFFF)
    _sectorEnd = ESP.getFlashChipSize() / SPI_FLASH_SEC_SIZE;             // Flash size as seen by SDK
  }
  else if (4 == type) {
//    _sectorStart = (ESP.getFlashChipSize() / SPI_FLASH_SEC_SIZE) - 4;     // SDK phy area and Core calibration sector (0x0FC000)
    _sectorStart = SETTINGS_LOCATION +1;                                  // SDK phy area and Core calibration sector (0x0FC000)
    _sectorEnd = _sectorStart +1;                                         // SDK end of phy area and Core calibration sector (0x0FCFFF)
  }
/*
  else if (5 == type) {
    _sectorStart = (ESP.getFlashChipRealSize() / SPI_FLASH_SEC_SIZE) -4;  // SDK phy area and Core calibration sector (0xxFC000)
    _sectorEnd = _sectorStart +1;                                         // SDK end of phy area and Core calibration sector (0xxFCFFF)
  }
*/
  else {
    return;
  }

  AddLog_P2(LOG_LEVEL_DEBUG, PSTR(D_LOG_APPLICATION D_ERASE " from 0x%08X to 0x%08X"), _sectorStart * SPI_FLASH_SEC_SIZE, (_sectorEnd * SPI_FLASH_SEC_SIZE) -1);

//  EspErase(_sectorStart, _sectorEnd);                                     // Arduino core and SDK - erases flash as seen by SDK
  EsptoolErase(_sectorStart, _sectorEnd);                                 // Esptool - erases flash completely
#endif  // FIRMWARE_MINIMAL
}

void SettingsSdkErase(void)
{
  WiFi.disconnect(false);    // Delete SDK wifi config
  SettingsErase(1);
  delay(1000);
}

/********************************************************************************************/

void SettingsDefault(void)
{
  AddLog_P(LOG_LEVEL_NONE, PSTR(D_LOG_CONFIG D_USE_DEFAULTS));
  SettingsDefaultSet1();
  SettingsDefaultSet2();
  SettingsSave(2);
}

void SettingsDefaultSet1(void)
{
  memset(&Settings, 0x00, sizeof(SYSCFG));

  Settings.cfg_holder = (uint16_t)CFG_HOLDER;
  Settings.cfg_size = sizeof(SYSCFG);
//  Settings.save_flag = 0;
  Settings.version = VERSION;
//  Settings.bootcount = 0;
//  Settings.cfg_crc = 0;
}

void SettingsDefaultSet2(void)
{
  memset((char*)&Settings +16, 0x00, sizeof(SYSCFG) -16);

  Settings.flag.stop_flash_rotate = APP_FLASH_CYCLE;
  Settings.flag.global_state = APP_ENABLE_LEDLINK;
  Settings.flag3.sleep_normal = APP_NORMAL_SLEEP;
  Settings.flag3.no_power_feedback = APP_NO_RELAY_SCAN;
  Settings.flag3.fast_power_cycle_disable = APP_DISABLE_POWERCYCLE;
  Settings.flag3.bootcount_update = DEEPSLEEP_BOOTCOUNT;
  Settings.flag3.compatibility_check = OTA_COMPATIBILITY;
  Settings.save_data = SAVE_DATA;
  Settings.param[P_BACKLOG_DELAY] = MIN_BACKLOG_DELAY;
  Settings.param[P_BOOT_LOOP_OFFSET] = BOOT_LOOP_OFFSET;  // SetOption36
  Settings.param[P_RGB_REMAP] = RGB_REMAP_RGBW;
  Settings.sleep = APP_SLEEP;
  if (Settings.sleep < 50) {
    Settings.sleep = 50;                // Default to 50 for sleep, for now
  }

  // Module
//  Settings.flag.interlock = 0;
  Settings.interlock[0] = 0xFF;         // Legacy support using all relays in one interlock group
  Settings.module = MODULE;
  ModuleDefault(WEMOS);
//  for (uint32_t i = 0; i < sizeof(Settings.my_gp); i++) { Settings.my_gp.io[i] = GPIO_NONE; }
  SettingsUpdateText(SET_FRIENDLYNAME1, FRIENDLY_NAME);
  SettingsUpdateText(SET_FRIENDLYNAME2, FRIENDLY_NAME"2");
  SettingsUpdateText(SET_FRIENDLYNAME3, FRIENDLY_NAME"3");
  SettingsUpdateText(SET_FRIENDLYNAME4, FRIENDLY_NAME"4");
  SettingsUpdateText(SET_OTAURL, OTA_URL);

  // Power
  Settings.flag.save_state = SAVE_STATE;
  Settings.power = APP_POWER;
  Settings.poweronstate = APP_POWERON_STATE;
  Settings.blinktime = APP_BLINKTIME;
  Settings.blinkcount = APP_BLINKCOUNT;
  Settings.ledstate = APP_LEDSTATE;
  Settings.ledmask = APP_LEDMASK;
  Settings.pulse_timer[0] = APP_PULSETIME;
//  for (uint32_t i = 1; i < MAX_PULSETIMERS; i++) { Settings.pulse_timer[i] = 0; }

  // Serial
<<<<<<< HEAD

  SerialCfg config = SettingToSerialCfg(Settings.serial_config);
  config.baudrate = APP_BAUDRATE / 300;
  Settings.serial_config = SerialCfgToSetting(config);

=======
  Settings.serial_config = TS_SERIAL_8N1;
  Settings.baudrate = APP_BAUDRATE / 300;
>>>>>>> 4094b069
  Settings.sbaudrate = SOFT_BAUDRATE / 300;
  //Settings.serial_config = SERIAL_8N1;
  Settings.serial_delimiter = 0xff;
  Settings.seriallog_level = SERIAL_LOG_LEVEL;

  // Wifi
  Settings.flag3.use_wifi_scan = WIFI_SCAN_AT_RESTART;
  Settings.flag3.use_wifi_rescan = WIFI_SCAN_REGULARLY;
  Settings.wifi_output_power = 170;
  ParseIp(&Settings.ip_address[0], WIFI_IP_ADDRESS);
  ParseIp(&Settings.ip_address[1], WIFI_GATEWAY);
  ParseIp(&Settings.ip_address[2], WIFI_SUBNETMASK);
  ParseIp(&Settings.ip_address[3], WIFI_DNS);
  Settings.sta_config = WIFI_CONFIG_TOOL;
//  Settings.sta_active = 0;
  SettingsUpdateText(SET_STASSID1, STA_SSID1);
  SettingsUpdateText(SET_STASSID2, STA_SSID2);
  SettingsUpdateText(SET_STAPWD1, STA_PASS1);
  SettingsUpdateText(SET_STAPWD2, STA_PASS2);
  SettingsUpdateText(SET_HOSTNAME, WIFI_HOSTNAME);

  // Syslog
  SettingsUpdateText(SET_SYSLOG_HOST, SYS_LOG_HOST);
  Settings.syslog_port = SYS_LOG_PORT;
  Settings.syslog_level = SYS_LOG_LEVEL;

  // Webserver
  Settings.flag2.emulation = EMULATION;
  Settings.flag3.gui_hostname_ip = GUI_SHOW_HOSTNAME;
  Settings.flag3.mdns_enabled = MDNS_ENABLED;
  Settings.webserver = WEB_SERVER;
  Settings.weblog_level = WEB_LOG_LEVEL;
  SettingsUpdateText(SET_WEBPWD, WEB_PASSWORD);
  SettingsUpdateText(SET_CORS, CORS_DOMAIN);

  // Button
  Settings.flag.button_restrict = KEY_DISABLE_MULTIPRESS;
  Settings.flag.button_swap = KEY_SWAP_DOUBLE_PRESS;
  Settings.flag.button_single = KEY_ONLY_SINGLE_PRESS;
  Settings.param[P_HOLD_TIME] = KEY_HOLD_TIME;  // Default 4 seconds hold time

  // Switch
  for (uint32_t i = 0; i < MAX_SWITCHES; i++) { Settings.switchmode[i] = SWITCH_MODE; }

  // MQTT
  Settings.flag.mqtt_enabled = MQTT_USE;
  Settings.flag.mqtt_response = MQTT_RESULT_COMMAND;
  Settings.flag.mqtt_offline = MQTT_LWT_MESSAGE;
  Settings.flag.mqtt_power_retain = MQTT_POWER_RETAIN;
  Settings.flag.mqtt_button_retain = MQTT_BUTTON_RETAIN;
  Settings.flag.mqtt_switch_retain = MQTT_SWITCH_RETAIN;
  Settings.flag.mqtt_sensor_retain = MQTT_SENSOR_RETAIN;
//  Settings.flag.mqtt_serial = 0;
  Settings.flag.device_index_enable = MQTT_POWER_FORMAT;
  Settings.flag3.time_append_timezone = MQTT_APPEND_TIMEZONE;
  Settings.flag3.button_switch_force_local = MQTT_BUTTON_SWITCH_FORCE_LOCAL;
  Settings.flag3.no_hold_retain = MQTT_NO_HOLD_RETAIN;
  Settings.flag3.use_underscore = MQTT_INDEX_SEPARATOR;
  Settings.flag3.grouptopic_mode = MQTT_GROUPTOPIC_FORMAT;
  SettingsUpdateText(SET_MQTT_HOST, MQTT_HOST);
  Settings.mqtt_port = MQTT_PORT;
  SettingsUpdateText(SET_MQTT_CLIENT, MQTT_CLIENT_ID);
  SettingsUpdateText(SET_MQTT_USER, MQTT_USER);
  SettingsUpdateText(SET_MQTT_PWD, MQTT_PASS);
  SettingsUpdateText(SET_MQTT_TOPIC, MQTT_TOPIC);
  SettingsUpdateText(SET_MQTT_BUTTON_TOPIC, MQTT_BUTTON_TOPIC);
  SettingsUpdateText(SET_MQTT_SWITCH_TOPIC, MQTT_SWITCH_TOPIC);
  SettingsUpdateText(SET_MQTT_GRP_TOPIC, MQTT_GRPTOPIC);
  SettingsUpdateText(SET_MQTT_FULLTOPIC, MQTT_FULLTOPIC);
  Settings.mqtt_retry = MQTT_RETRY_SECS;
  SettingsUpdateText(SET_MQTTPREFIX1, SUB_PREFIX);
  SettingsUpdateText(SET_MQTTPREFIX2, PUB_PREFIX);
  SettingsUpdateText(SET_MQTTPREFIX3, PUB_PREFIX2);
  SettingsUpdateText(SET_STATE_TXT1, MQTT_STATUS_OFF);
  SettingsUpdateText(SET_STATE_TXT2, MQTT_STATUS_ON);
  SettingsUpdateText(SET_STATE_TXT3, MQTT_CMND_TOGGLE);
  SettingsUpdateText(SET_STATE_TXT4, MQTT_CMND_HOLD);
  char fingerprint[60];
  strlcpy(fingerprint, MQTT_FINGERPRINT1, sizeof(fingerprint));
  char *p = fingerprint;
  for (uint32_t i = 0; i < 20; i++) {
    Settings.mqtt_fingerprint[0][i] = strtol(p, &p, 16);
  }
  strlcpy(fingerprint, MQTT_FINGERPRINT2, sizeof(fingerprint));
  p = fingerprint;
  for (uint32_t i = 0; i < 20; i++) {
    Settings.mqtt_fingerprint[1][i] = strtol(p, &p, 16);
  }
  Settings.tele_period = TELE_PERIOD;
  Settings.mqttlog_level = MQTT_LOG_LEVEL;

  // Energy
  Settings.flag.no_power_on_check = ENERGY_VOLTAGE_ALWAYS;
  Settings.flag2.current_resolution = 3;
//  Settings.flag2.voltage_resolution = 0;
//  Settings.flag2.wattage_resolution = 0;
  Settings.flag2.energy_resolution = ENERGY_RESOLUTION;
  Settings.flag3.dds2382_model = ENERGY_DDS2382_MODE;
  Settings.flag3.hardware_energy_total = ENERGY_HARDWARE_TOTALS;
  Settings.param[P_MAX_POWER_RETRY] = MAX_POWER_RETRY;
//  Settings.energy_power_delta = 0;
  Settings.energy_power_calibration = HLW_PREF_PULSE;
  Settings.energy_voltage_calibration = HLW_UREF_PULSE;
  Settings.energy_current_calibration = HLW_IREF_PULSE;
//  Settings.energy_kWhtoday = 0;
//  Settings.energy_kWhyesterday = 0;
//  Settings.energy_kWhdoy = 0;
//  Settings.energy_min_power = 0;
//  Settings.energy_max_power = 0;
//  Settings.energy_min_voltage = 0;
//  Settings.energy_max_voltage = 0;
//  Settings.energy_min_current = 0;
//  Settings.energy_max_current = 0;
//  Settings.energy_max_power_limit = 0;                            // MaxPowerLimit
  Settings.energy_max_power_limit_hold = MAX_POWER_HOLD;
  Settings.energy_max_power_limit_window = MAX_POWER_WINDOW;
//  Settings.energy_max_power_safe_limit = 0;                       // MaxSafePowerLimit
  Settings.energy_max_power_safe_limit_hold = SAFE_POWER_HOLD;
  Settings.energy_max_power_safe_limit_window = SAFE_POWER_WINDOW;
//  Settings.energy_max_energy = 0;                                 // MaxEnergy
//  Settings.energy_max_energy_start = 0;                           // MaxEnergyStart
//  Settings.energy_kWhtotal = 0;
  RtcSettings.energy_kWhtotal = 0;
//  memset((char*)&Settings.energy_usage, 0x00, sizeof(Settings.energy_usage));
  memset((char*)&RtcSettings.energy_usage, 0x00, sizeof(RtcSettings.energy_usage));
  Settings.param[P_OVER_TEMP] = ENERGY_OVERTEMP;

  // IRRemote
  Settings.flag.ir_receive_decimal = IR_DATA_RADIX;
  Settings.flag3.receive_raw = IR_ADD_RAW_DATA;
  Settings.param[P_IR_UNKNOW_THRESHOLD] = IR_RCV_MIN_UNKNOWN_SIZE;

  // RF Bridge
  Settings.flag.rf_receive_decimal = RF_DATA_RADIX;
//  for (uint32_t i = 0; i < 17; i++) { Settings.rf_code[i][0] = 0; }
  memcpy_P(Settings.rf_code[0], kDefaultRfCode, 9);

  // Domoticz
  Settings.domoticz_update_timer = DOMOTICZ_UPDATE_TIMER;
//  for (uint32_t i = 0; i < MAX_DOMOTICZ_IDX; i++) {
//    Settings.domoticz_relay_idx[i] = 0;
//    Settings.domoticz_key_idx[i] = 0;
//    Settings.domoticz_switch_idx[i] = 0;
//  }
//  for (uint32_t i = 0; i < MAX_DOMOTICZ_SNS_IDX; i++) {
//    Settings.domoticz_sensor_idx[i] = 0;
//  }

  // Sensor
  Settings.flag.temperature_conversion = TEMP_CONVERSION;
  Settings.flag.pressure_conversion = PRESSURE_CONVERSION;
  Settings.flag2.pressure_resolution = PRESSURE_RESOLUTION;
  Settings.flag2.humidity_resolution = HUMIDITY_RESOLUTION;
  Settings.flag2.temperature_resolution = TEMP_RESOLUTION;
  Settings.flag3.ds18x20_internal_pullup = DS18X20_PULL_UP;
  Settings.flag3.counter_reset_on_tele = COUNTER_RESET;
//  Settings.altitude = 0;

  // Rules
//  Settings.rule_enabled = 0;
//  Settings.rule_once = 0;
//  for (uint32_t i = 1; i < MAX_RULE_SETS; i++) { Settings.rules[i][0] = '\0'; }
  Settings.flag2.calc_resolution = CALC_RESOLUTION;

  // Timer
  Settings.flag3.timers_enable = TIMERS_ENABLED;

  // Home Assistant
  Settings.flag.hass_light = HASS_AS_LIGHT;
  Settings.flag.hass_discovery = HOME_ASSISTANT_DISCOVERY_ENABLE;
  Settings.flag3.hass_tele_on_power = TELE_ON_POWER;

  // Knx
  Settings.flag.knx_enabled = KNX_ENABLED;
  Settings.flag.knx_enable_enhancement = KNX_ENHANCED;

  // Light
  Settings.flag.pwm_control = LIGHT_MODE;
  Settings.flag.ws_clock_reverse = LIGHT_CLOCK_DIRECTION;
  Settings.flag.light_signal = LIGHT_PAIRS_CO2;
  Settings.flag.not_power_linked = LIGHT_POWER_CONTROL;
  Settings.flag.decimal_text = LIGHT_COLOR_RADIX;
  Settings.flag3.pwm_multi_channels = LIGHT_CHANNEL_MODE;
  Settings.flag3.slider_dimmer_stay_on = LIGHT_SLIDER_POWER;
  Settings.flag4.alexa_ct_range = LIGHT_ALEXA_CT_RANGE;

  Settings.pwm_frequency = PWM_FREQ;
  Settings.pwm_range = PWM_RANGE;
  for (uint32_t i = 0; i < MAX_PWMS; i++) {
    Settings.light_color[i] = DEFAULT_LIGHT_COMPONENT;
//    Settings.pwm_value[i] = 0;
  }
  Settings.light_correction = 1;
  Settings.light_dimmer = DEFAULT_LIGHT_DIMMER;
//  Settings.light_fade = 0;
  Settings.light_speed = 1;
//  Settings.light_scheme = 0;
  Settings.light_width = 1;
//  Settings.light_wakeup = 0;
  Settings.light_pixels = WS2812_LEDS;
//  Settings.light_rotation = 0;
  Settings.ws_width[WS_SECOND] = 1;
  Settings.ws_color[WS_SECOND][WS_RED] = 255;
//  Settings.ws_color[WS_SECOND][WS_GREEN] = 0;
  Settings.ws_color[WS_SECOND][WS_BLUE] = 255;
  Settings.ws_width[WS_MINUTE] = 3;
//  Settings.ws_color[WS_MINUTE][WS_RED] = 0;
  Settings.ws_color[WS_MINUTE][WS_GREEN] = 255;
//  Settings.ws_color[WS_MINUTE][WS_BLUE] = 0;
  Settings.ws_width[WS_HOUR] = 5;
  Settings.ws_color[WS_HOUR][WS_RED] = 255;
//  Settings.ws_color[WS_HOUR][WS_GREEN] = 0;
//  Settings.ws_color[WS_HOUR][WS_BLUE] = 0;

  Settings.dimmer_hw_max = DEFAULT_DIMMER_MAX;
  Settings.dimmer_hw_min = DEFAULT_DIMMER_MIN;

  // Display
//  Settings.display_model = 0;
  Settings.display_mode = 1;
  Settings.display_refresh = 2;
  Settings.display_rows = 2;
  Settings.display_cols[0] = 16;
  Settings.display_cols[1] = 8;
  Settings.display_dimmer = 1;
  Settings.display_size = 1;
  Settings.display_font = 1;
//  Settings.display_rotate = 0;
  Settings.display_address[0] = MTX_ADDRESS1;
  Settings.display_address[1] = MTX_ADDRESS2;
  Settings.display_address[2] = MTX_ADDRESS3;
  Settings.display_address[3] = MTX_ADDRESS4;
  Settings.display_address[4] = MTX_ADDRESS5;
  Settings.display_address[5] = MTX_ADDRESS6;
  Settings.display_address[6] = MTX_ADDRESS7;
  Settings.display_address[7] = MTX_ADDRESS8;

  // Time
  if (((APP_TIMEZONE > -14) && (APP_TIMEZONE < 15)) || (99 == APP_TIMEZONE)) {
    Settings.timezone = APP_TIMEZONE;
    Settings.timezone_minutes = 0;
  } else {
    Settings.timezone = APP_TIMEZONE / 60;
    Settings.timezone_minutes = abs(APP_TIMEZONE % 60);
  }
  SettingsUpdateText(SET_NTPSERVER1, NTP_SERVER1);
  SettingsUpdateText(SET_NTPSERVER2, NTP_SERVER2);
  SettingsUpdateText(SET_NTPSERVER3, NTP_SERVER3);
  for (uint32_t i = 0; i < MAX_NTP_SERVERS; i++) {
    SettingsUpdateText(SET_NTPSERVER1 +i, ReplaceCommaWithDot(SettingsText(SET_NTPSERVER1 +i)));
  }
  Settings.latitude = (int)((double)LATITUDE * 1000000);
  Settings.longitude = (int)((double)LONGITUDE * 1000000);
  SettingsResetStd();
  SettingsResetDst();

  Settings.button_debounce = KEY_DEBOUNCE_TIME;
  Settings.switch_debounce = SWITCH_DEBOUNCE_TIME;

  for (uint32_t j = 0; j < 5; j++) {
    Settings.rgbwwTable[j] = 255;
  }

  Settings.novasds_startingoffset = STARTING_OFFSET;

  SettingsDefaultWebColor();

  memset(&Settings.monitors, 0xFF, 20);  // Enable all possible monitors, displays and sensors
  SettingsEnableAllI2cDrivers();

  // Tuya
  Settings.flag3.tuya_apply_o20 = TUYA_SETOPTION_20;
  Settings.flag3.tuya_serial_mqtt_publish = MQTT_TUYA_RECEIVED;

  Settings.flag3.buzzer_enable = BUZZER_ENABLE;
  Settings.flag3.shutter_mode = SHUTTER_SUPPORT;
  Settings.flag3.pcf8574_ports_inverted = PCF8574_INVERT_PORTS;
  Settings.flag4.zigbee_use_names = ZIGBEE_FRIENDLY_NAMES;
}

/********************************************************************************************/

void SettingsResetStd(void)
{
  Settings.tflag[0].hemis = TIME_STD_HEMISPHERE;
  Settings.tflag[0].week = TIME_STD_WEEK;
  Settings.tflag[0].dow = TIME_STD_DAY;
  Settings.tflag[0].month = TIME_STD_MONTH;
  Settings.tflag[0].hour = TIME_STD_HOUR;
  Settings.toffset[0] = TIME_STD_OFFSET;
}

void SettingsResetDst(void)
{
  Settings.tflag[1].hemis = TIME_DST_HEMISPHERE;
  Settings.tflag[1].week = TIME_DST_WEEK;
  Settings.tflag[1].dow = TIME_DST_DAY;
  Settings.tflag[1].month = TIME_DST_MONTH;
  Settings.tflag[1].hour = TIME_DST_HOUR;
  Settings.toffset[1] = TIME_DST_OFFSET;
}

void SettingsDefaultWebColor(void)
{
  char scolor[10];
  for (uint32_t i = 0; i < COL_LAST; i++) {
    WebHexCode(i, GetTextIndexed(scolor, sizeof(scolor), i, kWebColors));
  }
}

void SettingsEnableAllI2cDrivers(void)
{
  Settings.i2c_drivers[0] = 0xFFFFFFFF;
  Settings.i2c_drivers[1] = 0xFFFFFFFF;
  Settings.i2c_drivers[2] = 0xFFFFFFFF;
}

/********************************************************************************************/

void SettingsDelta(void)
{
  if (Settings.version != VERSION) {      // Fix version dependent changes
    if (Settings.version < 0x06000000) {
      Settings.cfg_size = sizeof(SYSCFG);
      Settings.cfg_crc = GetSettingsCrc();
    }
    if (Settings.version < 0x06000002) {
      for (uint32_t i = 0; i < MAX_SWITCHES; i++) {
        if (i < 4) {
          Settings.switchmode[i] = Settings.interlock[i];
        } else {
          Settings.switchmode[i] = SWITCH_MODE;
        }
      }
      for (uint32_t i = 0; i < sizeof(Settings.my_gp); i++) {
        if (Settings.my_gp.io[i] >= GPIO_SWT5) {  // Move up from GPIO_SWT5 to GPIO_KEY1
          Settings.my_gp.io[i] += 4;
        }
      }
    }
    if (Settings.version < 0x06000003) {
      Settings.flag.mqtt_serial_raw = 0;      // Was rules_enabled until 5.14.0b
      Settings.flag.pressure_conversion = 0;  // Was rules_once until 5.14.0b
      Settings.flag3.data = 0;
    }
    if (Settings.version < 0x06010103) {
      Settings.flag3.timers_enable = 1;
    }
    if (Settings.version < 0x0601010C) {
      Settings.button_debounce = KEY_DEBOUNCE_TIME;
      Settings.switch_debounce = SWITCH_DEBOUNCE_TIME;
    }
    if (Settings.version < 0x0602010A) {
      for (uint32_t j = 0; j < 5; j++) {
        Settings.rgbwwTable[j] = 255;
      }
    }
    if (Settings.version < 0x06030002) {
      Settings.timezone_minutes = 0;
    }
    if (Settings.version < 0x06030004) {
      memset(&Settings.monitors, 0xFF, 20);  // Enable all possible monitors, displays and sensors
    }
    if (Settings.version < 0x0603000E) {
      Settings.flag2.calc_resolution = CALC_RESOLUTION;
    }
    if (Settings.version < 0x0603000F) {
      if (Settings.sleep < 50) {
        Settings.sleep = 50;                // Default to 50 for sleep, for now
      }
    }
    if (Settings.version < 0x06040105) {
      Settings.flag3.mdns_enabled = MDNS_ENABLED;
      Settings.param[P_MDNS_DELAYED_START] = 0;
    }
    if (Settings.version < 0x0604010B) {
      Settings.interlock[0] = 0xFF;         // Legacy support using all relays in one interlock group
      for (uint32_t i = 1; i < MAX_INTERLOCKS; i++) { Settings.interlock[i] = 0; }
    }
    if (Settings.version < 0x0604010D) {
      Settings.param[P_BOOT_LOOP_OFFSET] = BOOT_LOOP_OFFSET;  // SetOption36
    }
    if (Settings.version < 0x06040110) {
      ModuleDefault(WEMOS);
    }
    if (Settings.version < 0x06040113) {
      Settings.param[P_RGB_REMAP] = RGB_REMAP_RGBW;
    }
    if (Settings.version < 0x06050003) {
      Settings.novasds_startingoffset = STARTING_OFFSET;
    }
    if (Settings.version < 0x06050006) {
      SettingsDefaultWebColor();
    }
    if (Settings.version < 0x06050007) {
      Settings.ledmask = APP_LEDMASK;
    }
    if (Settings.version < 0x0605000A) {
      Settings.my_adc0 = ADC0_NONE;
    }
    if (Settings.version < 0x0605000D) {
      Settings.param[P_IR_UNKNOW_THRESHOLD] = IR_RCV_MIN_UNKNOWN_SIZE;
    }
    if (Settings.version < 0x06060001) {
      Settings.param[P_OVER_TEMP] = ENERGY_OVERTEMP;
    }
    if (Settings.version < 0x06060007) {
      memset((char*)&Settings +0xE00, 0x00, sizeof(SYSCFG) -0xE00);
    }
    if (Settings.version < 0x06060008) {
      // Move current tuya dimmer range to the new param.
      if (Settings.flag3.tuya_serial_mqtt_publish) { // ex Settings.flag3.ex_tuya_dimmer_range_255 SetOption
        Settings.param[P_ex_DIMMER_MAX] = 100;
      } else {
        Settings.param[P_ex_DIMMER_MAX] = 255;
      }
    }
    if (Settings.version < 0x06060009) {
<<<<<<< HEAD
      SerialCfg config = SettingToSerialCfg(Settings.serial_config);
      config.baudrate = Settings.ex_baudrate * 4;
      Settings.serial_config = SerialCfgToSetting(config);

      Settings.sbaudrate = Settings.ex_sbaudrate * 4;
=======
      Settings.baudrate = APP_BAUDRATE / 300;
      Settings.sbaudrate = SOFT_BAUDRATE / 300;
>>>>>>> 4094b069
    }
    if (Settings.version < 0x0606000A) {
      uint8_t tuyaindex = 0;
      if (Settings.param[P_BACKLOG_DELAY] > 0) {             // ex SetOption34
        Settings.tuya_fnid_map[tuyaindex].fnid = 21;         // TUYA_MCU_FUNC_DIMMER - Move Tuya Dimmer Id to Map
        Settings.tuya_fnid_map[tuyaindex].dpid = Settings.param[P_BACKLOG_DELAY];
        tuyaindex++;
      } else if (Settings.flag3.fast_power_cycle_disable == 1) {  // ex SetOption65
        Settings.tuya_fnid_map[tuyaindex].fnid = 11;         // TUYA_MCU_FUNC_REL1 - Create FnID for Switches
        Settings.tuya_fnid_map[tuyaindex].dpid = 1;
        tuyaindex++;
      }
      if (Settings.param[P_ex_TUYA_RELAYS] > 0) {
        for (uint8_t i = 0 ; i < Settings.param[P_ex_TUYA_RELAYS]; i++) {  // ex SetOption41
          Settings.tuya_fnid_map[tuyaindex].fnid = 12 + i;   // TUYA_MCU_FUNC_REL2 -  Create FnID for Switches
          Settings.tuya_fnid_map[tuyaindex].dpid = i + 2;
          tuyaindex++;
        }
      }
      if (Settings.param[P_ex_TUYA_POWER_ID] > 0) {          // ex SetOption46
        Settings.tuya_fnid_map[tuyaindex].fnid = 31;         // TUYA_MCU_FUNC_POWER -  Move Tuya Power Id to Map
        Settings.tuya_fnid_map[tuyaindex].dpid = Settings.param[P_ex_TUYA_POWER_ID];
        tuyaindex++;
      }
      if (Settings.param[P_ex_TUYA_VOLTAGE_ID] > 0) {        // ex SetOption44
        Settings.tuya_fnid_map[tuyaindex].fnid = 33;         // TUYA_MCU_FUNC_VOLTAGE - Move Tuya Voltage Id to Map
        Settings.tuya_fnid_map[tuyaindex].dpid = Settings.param[P_ex_TUYA_VOLTAGE_ID];
        tuyaindex++;
      }
      if (Settings.param[P_ex_TUYA_CURRENT_ID] > 0) {        // ex SetOption45
        Settings.tuya_fnid_map[tuyaindex].fnid = 32;         // TUYA_MCU_FUNC_CURRENT - Move Tuya Current Id to Map
        Settings.tuya_fnid_map[tuyaindex].dpid = Settings.param[P_ex_TUYA_CURRENT_ID];
      }
    }
    if (Settings.version < 0x0606000C) {
      memset((char*)&Settings +0x1D6, 0x00, 16);
    }
    if (Settings.version < 0x0606000F) {
      Settings.ex_shutter_accuracy = 0;
      Settings.ex_mqttlog_level = MQTT_LOG_LEVEL;
    }
    if (Settings.version < 0x06060011) {
      Settings.param[P_BACKLOG_DELAY] = MIN_BACKLOG_DELAY;
    }
    if (Settings.version < 0x06060012) {
      Settings.dimmer_hw_min = DEFAULT_DIMMER_MIN;
      Settings.dimmer_hw_max = DEFAULT_DIMMER_MAX;
      if (TUYA_DIMMER == Settings.module) {
        if (Settings.flag3.ex_tuya_dimmer_min_limit) {
          Settings.dimmer_hw_min = 25;
        } else {
          Settings.dimmer_hw_min = 1;
        }
        Settings.dimmer_hw_max = Settings.param[P_ex_DIMMER_MAX];
      }
      else if (PS_16_DZ == Settings.module) {
        Settings.dimmer_hw_min = 10;
        Settings.dimmer_hw_max = Settings.param[P_ex_DIMMER_MAX];
      }
    }
    if (Settings.version < 0x06060014) {
      // Clear unused parameters for future use
/*
      Settings.flag3.tuya_serial_mqtt_publish = 0;  // ex Settings.flag3.ex_tuya_dimmer_range_255
      Settings.flag3.ex_tuya_dimmer_min_limit = 0;
      Settings.param[P_ex_TUYA_RELAYS] = 0;
      Settings.param[P_ex_DIMMER_MAX] = 0;
      Settings.param[P_ex_TUYA_VOLTAGE_ID] = 0;
      Settings.param[P_ex_TUYA_CURRENT_ID] = 0;
      Settings.param[P_ex_TUYA_POWER_ID] = 0;
      Settings.ex_baudrate = 0;
      Settings.ex_sbaudrate = 0;
*/
      Settings.flag3.fast_power_cycle_disable = 0;
      Settings.energy_power_delta = Settings.ex_energy_power_delta;
      Settings.ex_energy_power_delta = 0;
    }
    if (Settings.version < 0x06060015) {
      if ((EX_WIFI_SMARTCONFIG == Settings.ex_sta_config) || (EX_WIFI_WPSCONFIG == Settings.ex_sta_config)) {
        Settings.ex_sta_config = WIFI_MANAGER;
      }
    }

    if (Settings.version < 0x07000002) {
      Settings.web_color2[0][0] = Settings.web_color[0][0];
      Settings.web_color2[0][1] = Settings.web_color[0][1];
      Settings.web_color2[0][2] = Settings.web_color[0][2];
    }
    if (Settings.version < 0x07000003) {
      SettingsEnableAllI2cDrivers();
    }
    if (Settings.version < 0x07000004) {
      Settings.ex_wifi_output_power = 170;
    }
    if (Settings.version < 0x07010202) {
      Settings.ex_serial_config = TS_SERIAL_8N1;
    }
    if (Settings.version < 0x07010204) {
      if (Settings.flag3.ex_cors_enabled == 1) {
        strlcpy(Settings.ex_cors_domain, CORS_ENABLED_ALL, sizeof(Settings.ex_cors_domain));
      } else {
        Settings.ex_cors_domain[0] = 0;
      }
    }
    if (Settings.version < 0x07010205) {
      Settings.seriallog_level = Settings.ex_seriallog_level;  // 09E -> 452
      Settings.sta_config = Settings.ex_sta_config;            // 09F -> EC7
      Settings.sta_active = Settings.ex_sta_active;            // 0A0 -> EC8
      memcpy((char*)&Settings.rule_stop, (char*)&Settings.ex_rule_stop, 47);  // 1A7 -> EC9
    }
    if (Settings.version < 0x07010206) {
      Settings.flag4 = Settings.ex_flag4;                      // 1E0 -> EF8
      Settings.mqtt_port = Settings.ex_mqtt_port;              // 20A -> EFC
      memcpy((char*)&Settings.serial_config, (char*)&Settings.ex_serial_config, 5);  // 1E4 -> EFE
    }

    if (Settings.version < 0x08000000) {
      char temp[strlen(Settings.text_pool) +1];           strncpy(temp, Settings.text_pool, sizeof(temp));  // Was ota_url
      char temp21[strlen(Settings.ex_mqtt_prefix[0]) +1]; strncpy(temp21, Settings.ex_mqtt_prefix[0], sizeof(temp21));
      char temp22[strlen(Settings.ex_mqtt_prefix[1]) +1]; strncpy(temp22, Settings.ex_mqtt_prefix[1], sizeof(temp22));
      char temp23[strlen(Settings.ex_mqtt_prefix[2]) +1]; strncpy(temp23, Settings.ex_mqtt_prefix[2], sizeof(temp23));
      char temp31[strlen(Settings.ex_sta_ssid[0]) +1];    strncpy(temp31, Settings.ex_sta_ssid[0], sizeof(temp31));
      char temp32[strlen(Settings.ex_sta_ssid[1]) +1];    strncpy(temp32, Settings.ex_sta_ssid[1], sizeof(temp32));
      char temp41[strlen(Settings.ex_sta_pwd[0]) +1];     strncpy(temp41, Settings.ex_sta_pwd[0], sizeof(temp41));
      char temp42[strlen(Settings.ex_sta_pwd[1]) +1];     strncpy(temp42, Settings.ex_sta_pwd[1], sizeof(temp42));
      char temp5[strlen(Settings.ex_hostname) +1];        strncpy(temp5, Settings.ex_hostname, sizeof(temp5));
      char temp6[strlen(Settings.ex_syslog_host) +1];     strncpy(temp6, Settings.ex_syslog_host, sizeof(temp6));
      char temp7[strlen(Settings.ex_mqtt_host) +1];       strncpy(temp7, Settings.ex_mqtt_host, sizeof(temp7));
      char temp8[strlen(Settings.ex_mqtt_client) +1];     strncpy(temp8, Settings.ex_mqtt_client, sizeof(temp8));
      char temp9[strlen(Settings.ex_mqtt_user) +1];       strncpy(temp9, Settings.ex_mqtt_user, sizeof(temp9));
      char temp10[strlen(Settings.ex_mqtt_pwd) +1];       strncpy(temp10, Settings.ex_mqtt_pwd, sizeof(temp10));
      char temp11[strlen(Settings.ex_mqtt_topic) +1];     strncpy(temp11, Settings.ex_mqtt_topic, sizeof(temp11));
      char temp12[strlen(Settings.ex_button_topic) +1];   strncpy(temp12, Settings.ex_button_topic, sizeof(temp12));
      char temp13[strlen(Settings.ex_mqtt_grptopic) +1];  strncpy(temp13, Settings.ex_mqtt_grptopic, sizeof(temp13));

      memset(Settings.text_pool, 0x00, settings_text_size);
      SettingsUpdateText(SET_OTAURL, temp);
      SettingsUpdateText(SET_MQTTPREFIX1, temp21);
      SettingsUpdateText(SET_MQTTPREFIX2, temp22);
      SettingsUpdateText(SET_MQTTPREFIX3, temp23);
      SettingsUpdateText(SET_STASSID1, temp31);
      SettingsUpdateText(SET_STASSID2, temp32);
      SettingsUpdateText(SET_STAPWD1, temp41);
      SettingsUpdateText(SET_STAPWD2, temp42);
      SettingsUpdateText(SET_HOSTNAME, temp5);
      SettingsUpdateText(SET_SYSLOG_HOST, temp6);
#if defined(USE_MQTT_TLS) && defined(USE_MQTT_AWS_IOT)
      if (!strlen(Settings.ex_mqtt_user)) {
        SettingsUpdateText(SET_MQTT_HOST, temp7);
        SettingsUpdateText(SET_MQTT_USER, temp9);
      } else {
        char aws_mqtt_host[66];
        snprintf_P(aws_mqtt_host, sizeof(aws_mqtt_host), PSTR("%s%s"), temp9, temp7);
        SettingsUpdateText(SET_MQTT_HOST, aws_mqtt_host);
        SettingsUpdateText(SET_MQTT_USER, "");
      }
#else
      SettingsUpdateText(SET_MQTT_HOST, temp7);
      SettingsUpdateText(SET_MQTT_USER, temp9);
#endif
      SettingsUpdateText(SET_MQTT_CLIENT, temp8);
      SettingsUpdateText(SET_MQTT_PWD, temp10);
      SettingsUpdateText(SET_MQTT_TOPIC, temp11);
      SettingsUpdateText(SET_MQTT_BUTTON_TOPIC, temp12);
      SettingsUpdateText(SET_MQTT_GRP_TOPIC, temp13);

      SettingsUpdateText(SET_WEBPWD, Settings.ex_web_password);
      SettingsUpdateText(SET_CORS, Settings.ex_cors_domain);
      SettingsUpdateText(SET_MQTT_FULLTOPIC, Settings.ex_mqtt_fulltopic);
      SettingsUpdateText(SET_MQTT_SWITCH_TOPIC, Settings.ex_switch_topic);
      SettingsUpdateText(SET_STATE_TXT1, Settings.ex_state_text[0]);
      SettingsUpdateText(SET_STATE_TXT2, Settings.ex_state_text[1]);
      SettingsUpdateText(SET_STATE_TXT3, Settings.ex_state_text[2]);
      SettingsUpdateText(SET_STATE_TXT4, Settings.ex_state_text[3]);
      SettingsUpdateText(SET_NTPSERVER1, Settings.ex_ntp_server[0]);
      SettingsUpdateText(SET_NTPSERVER2, Settings.ex_ntp_server[1]);
      SettingsUpdateText(SET_NTPSERVER3, Settings.ex_ntp_server[2]);
      SettingsUpdateText(SET_MEM1, Settings.script_pram[0]);
      SettingsUpdateText(SET_MEM2, Settings.script_pram[1]);
      SettingsUpdateText(SET_MEM3, Settings.script_pram[2]);
      SettingsUpdateText(SET_MEM4, Settings.script_pram[3]);
      SettingsUpdateText(SET_MEM5, Settings.script_pram[4]);
      SettingsUpdateText(SET_FRIENDLYNAME1, Settings.ex_friendlyname[0]);
      SettingsUpdateText(SET_FRIENDLYNAME2, Settings.ex_friendlyname[1]);
      SettingsUpdateText(SET_FRIENDLYNAME3, Settings.ex_friendlyname[2]);
      SettingsUpdateText(SET_FRIENDLYNAME4, Settings.ex_friendlyname[3]);
    }

    Settings.version = VERSION;
    SettingsSave(1);
  }
}

/* Performs the bitwise operations needed for translating the serial port settings 16-bit word
  to the SerialCfg struct: */
SerialCfg SettingToSerialCfg(uint16_t setting)
{
  SerialCfg serial_config;

  serial_config.baudrate = (uint16_t) (setting >> 2) & 0x3FFF;
  serial_config.mode = (uint8_t) (setting) & 0x3;

  return serial_config;
}

/* Performs the bitwise operations needed for translating from the SerialCfg struct 
  to the serial port settings 16-bit word: */
uint16_t SerialCfgToSetting(SerialCfg serial_config)
{
  uint16_t setting;

  setting = (uint16_t) ((uint16_t) (serial_config.baudrate << 2 & 0xFFFC)) | (serial_config.mode & 0x3);

  return setting;
}<|MERGE_RESOLUTION|>--- conflicted
+++ resolved
@@ -858,18 +858,9 @@
 //  for (uint32_t i = 1; i < MAX_PULSETIMERS; i++) { Settings.pulse_timer[i] = 0; }
 
   // Serial
-<<<<<<< HEAD
-
-  SerialCfg config = SettingToSerialCfg(Settings.serial_config);
-  config.baudrate = APP_BAUDRATE / 300;
-  Settings.serial_config = SerialCfgToSetting(config);
-
-=======
   Settings.serial_config = TS_SERIAL_8N1;
   Settings.baudrate = APP_BAUDRATE / 300;
->>>>>>> 4094b069
   Settings.sbaudrate = SOFT_BAUDRATE / 300;
-  //Settings.serial_config = SERIAL_8N1;
   Settings.serial_delimiter = 0xff;
   Settings.seriallog_level = SERIAL_LOG_LEVEL;
 
@@ -1286,16 +1277,8 @@
       }
     }
     if (Settings.version < 0x06060009) {
-<<<<<<< HEAD
-      SerialCfg config = SettingToSerialCfg(Settings.serial_config);
-      config.baudrate = Settings.ex_baudrate * 4;
-      Settings.serial_config = SerialCfgToSetting(config);
-
-      Settings.sbaudrate = Settings.ex_sbaudrate * 4;
-=======
       Settings.baudrate = APP_BAUDRATE / 300;
       Settings.sbaudrate = SOFT_BAUDRATE / 300;
->>>>>>> 4094b069
     }
     if (Settings.version < 0x0606000A) {
       uint8_t tuyaindex = 0;
@@ -1487,27 +1470,4 @@
     Settings.version = VERSION;
     SettingsSave(1);
   }
-}
-
-/* Performs the bitwise operations needed for translating the serial port settings 16-bit word
-  to the SerialCfg struct: */
-SerialCfg SettingToSerialCfg(uint16_t setting)
-{
-  SerialCfg serial_config;
-
-  serial_config.baudrate = (uint16_t) (setting >> 2) & 0x3FFF;
-  serial_config.mode = (uint8_t) (setting) & 0x3;
-
-  return serial_config;
-}
-
-/* Performs the bitwise operations needed for translating from the SerialCfg struct 
-  to the serial port settings 16-bit word: */
-uint16_t SerialCfgToSetting(SerialCfg serial_config)
-{
-  uint16_t setting;
-
-  setting = (uint16_t) ((uint16_t) (serial_config.baudrate << 2 & 0xFFFC)) | (serial_config.mode & 0x3);
-
-  return setting;
 }