<img src="https://github.com/arendst/Tasmota/blob/master/tools/logo/TASMOTA_FullLogo_Vector.svg" alt="Logo" align="right" height="76"/>

# RELEASE NOTES

## Migration Information

See [migration path](https://tasmota.github.io/docs/Upgrading#migration-path) for instructions how to migrate to a major version. Pay attention to the following version breaks due to dynamic settings updates:

1. Migrate to **Sonoff-Tasmota 3.9.x**
2. Migrate to **Sonoff-Tasmota 4.x**
3. Migrate to **Sonoff-Tasmota 5.14**
4. Migrate to **Sonoff-Tasmota 6.x**
5. Migrate to **Tasmota 7.x**

--- Major change in parameter storage layout ---

6. Migrate to **Tasmota 8.1**
7. Migrate to **Tasmota 8.x**

While fallback or downgrading is common practice it was never supported due to Settings additions or changes in newer releases. Starting with release **v8.1.0 Doris** the Settings are re-allocated in such a way that fallback is only allowed and possible to release **v7.2.0 Constance**. Once at v7.2.0 you're on your own when downgrading even further.

## Supported Core versions

This release will be supported from ESP8266/Arduino library Core version **2.7.1** due to reported security and stability issues on previous Core version. This will also support gzipped binaries.

Although it might still compile on previous Core versions all support will be removed in the near future.

## Support of TLS

To save resources when TLS is enabled mDNS needs to be disabled. In addition to TLS using fingerprints now also user supplied CA certs and AWS IoT is supported. Read [full documentation](https://tasmota.github.io/docs/AWS-IoT)

## Initial configuration tools

For initial configuration this release supports Webserver based **WifiManager** or **Serial** based command interface only. Support for **WPS** and **SmartConfig** has been removed.

## Provided Binary Downloads

The following binary downloads have been compiled with ESP8266/Arduino library core version **2.7.1**.

- **tasmota.bin** = The Tasmota version with most drivers. **RECOMMENDED RELEASE BINARY**
- **tasmota-BG.bin** to **tasmota-TW.bin** = The Tasmota version in different languages.
- **tasmota-lite.bin** = The Lite version without most drivers and sensors.
- **tasmota-knx.bin** = The Knx version without some features but adds KNX support.
- **tasmota-sensors.bin** = The Sensors version adds more useful sensors.
- **tasmota-ir** = The InfraRed Receiver and transmitter version allowing all available protocols provided by library IRremoteESP8266 but without most other features.
- **tasmota-display.bin** = The Display version without Energy Monitoring but adds display support.
- **tasmota-minimal.bin** = The Minimal version allows intermediate OTA uploads to support larger versions and does NOT change any persistent parameter. This version **should NOT be used for initial installation**.

[List](MODULES.md) of embedded modules.

[Complete list](BUILDS.md) of available feature and sensors.

## Changelog

<<<<<<< HEAD
### Version 8.3.1 Fred

- Change Hass discovery from using Template or Module name to new Device name (#8462)
- Change KNX pow function to approximative pow saving 5k of code space
- Change Mutichannel Gas sensor pow function to approximative pow saving 5k of code space
- Change Quick Power Cycle detection from 4 to 7 power interrupts (#4066)
- Fix default state of ``SetOption73 0`` for button decoupling and send multi-press and hold MQTT messages
- Add command ``DeviceName`` defaults to FriendlyName1 and replaces FriendlyName1 in GUI

### Version 8.3.0 Fred

- Breaking Change Device Groups multicast address and port  (#8270)
- Change PWM implementation to Arduino #7231 removing support for Core versions before 2.6.3
- Change default PWM Frequency to 977 Hz from 880 Hz
- Change minimum PWM Frequency from 100 Hz to 40 Hz
- Change flash access removing support for any Core before 2.6.3
- Change HM-10 sensor type detection and add features (#7962)
- Change light scheme 2,3,4 cycle time speed from 24,48,72,... seconds to 4,6,12,24,36,48,... seconds (#8034)
- Change remove floating point libs from IRAM
- Change remove MQTT Info messages on restart for DeepSleep Wake (#8044)
- Change IRremoteESP8266 library updated to v2.7.6
- Change HAss discovery by Federico Leoni (#8370)
- Fix possible Relay toggle on (OTA) restart
- Fix PWM flickering during wifi connection (#8046)
- Fix Zigbee sending wrong Sat value with Hue emulation
- Fix Zigbee crash with Occupancy sensor (#8089)
- Add Zigbee command ``ZbRestore`` to restore device configuration dumped with ``ZbStatus 2``
- Add Zigbee command ``ZbUnbind``
- Add Zigbee command ``ZbBindState`` and ``manuf``attribute
- Add Zigbee command ``ZbConfig`` and configuration in Settings
- Add commands ``CounterDebounceLow`` and ``CounterDebounceHigh`` to control debouncing (#8021)
- Add commands ``NrfPage``, ``NrfIgnore``, ``NrfScan`` and ``NrfBeacon`` to NRF24 Bluetooth driver (#8075)
- Add commands ``GlobalTemp`` and ``GlobalHum`` to init sensor data (#8152)
- Add command ``SO`` as shortcut for command ``SetOption``
- Add command ``SetOption41 <x>`` to force sending gratuitous ARP every <x> seconds
- Add command ``SetOption73 1`` for button decoupling and send multi-press and hold MQTT messages by Federico Leoni (#8235)
- Add command ``SetOption90 1`` to disable non-json MQTT messages (#8044)
- Add command ``SetOption91 1`` to enable fading at startup / power on
- Add command ``SetOption92 1`` to set PWM Mode from regular PWM to ColorTemp control (Xiaomi Philips ...)
- Add command ``SetOption93 1`` to control caching of compressed rules
- Add command ``Sensor10 0/1/2`` to control BH1750 resolution - 0 = High (default), 1 = High2, 2 = Low (#8016)
- Add command ``Sensor10 31..254`` to control BH1750 measurement time which defaults to 69 (#8016)
- Add command ``Sensor18 0..32000`` to control PMS5003 sensor interval to extend lifetime by Gene Ruebsamen (#8128)
- Add command ``DevGroupName`` to specify up to four Device Group Names (#8087)
- Add command ``DevGroupSend`` to send an update to a Device Group (#8093)
- Add command ``Ping`` (#7176)
- Add command ``Palette`` to add the ability to specify a palette of colors (#8150)
- Add support for unreachable (unplugged) Zigbee devices in Philips Hue emulation and Alexa
- Add support for 64x48 SSD1306 OLED (#6740)
- Add support for Seven Segment display using HT16K33 (#8116)
- Add support for up to four MQTT GroupTopics (#8014)
- Add support for longer template names
- Add support for an iAQ sensor (#8107)
- Add support for AS3935 Lightning Sensor by device111 (#8130)
- Add console command history (#7483, #8015)
- Add quick wifi reconnect using saved AP parameters when ``SetOption56 0`` (#3189)
- Add more accuracy to GPS NTP server (#8088)
- Add support for analog anemometer by Matteo Albinola (#8283)
- Add support for OpenTherm by Yuriy Sannikov (#8373)
- Add support for Thermostat control by arijav (#8212)
- Add experimental basic support for Tasmota on ESP32 based on work by Jörg Schüler-Maroldt
- Add automatic compression of Rules to achieve ~60% compression by Stefan Hadinger
- Add rule trigger at root level like ``on loadavg<50 do power 2 endon`` after ``state`` command
=======
### Version 8.3.1.6

- Change IRremoteESP8266 library updated to v2.7.7
- Change Adafruit_SGP30 library from v1.0.3 to v1.2.0 (#8519)
- Change Energy JSON Total field from ``"Total":[33.736,11.717,16.978]`` to ``"Total":33.736,"TotalTariff":[11.717,16.978]``
- Change Energy JSON ExportActive field from ``"ExportActive":[33.736,11.717,16.978]`` to ``"ExportActive":33.736,"ExportTariff":[11.717,16.978]``
- Change ESP32 USER GPIO template representation decreasing template message size
- Change define USE_TASMOTA_SLAVE into USE_TASMOTA_CLIENT
- Change commands ``SlaveSend`` and ``SlaveReset`` into ``ClientSend`` and ``ClientReset``
- Fix escape of non-JSON received serial data (#8329)
- Fix exception or watchdog on rule re-entry (#8757)
- Add command ``Rule0`` to change global rule parameters
- Add command ``Time 4`` to display timestamp using milliseconds (#8537)
- Add command ``SetOption94 0/1`` to select MAX31855 or MAX6675 thermocouple support (#8616)
- Add command ``SetOption97 0/1`` to switch between Tuya serial speeds 9600 bps (0) or 115200 bps (1)
- Add command ``SetOption98 0/1`` to provide rotary rule triggers (1) instead of controlling light (0)
- Add command ``Module2`` to configure fallback module on fast reboot (#8464)
- Add commands ``LedPwmOn 0..255``, ``LedPwmOff 0..255`` and ``LedPwmMode1 0/1`` to control led brightness by George (#8491)
- Add ESP32 ethernet commands ``EthType 0/1``, ``EthAddress 0..31`` and ``EthClockMode 0..3``
- Add support for unique MQTTClient (and inherited fallback topic) by full Mac address using ``mqttclient DVES_%12X`` (#8300)
- Add more functionality to ``Switchmode`` 11 and 12 (#8450)
- Add wildcard pattern ``?`` for JSON matching in rules
- Add support for VEML6075 UVA/UVB/UVINDEX Sensor by device111 (#8432)
- Add support for VEML7700 Ambient light intensity Sensor by device111 (#8432)
- Add Three Phase Export Active Energy to SDM630 driver
- Add Zigbee options to ``ZbSend`` to write and report attributes
- Add Zigbee auto-responder for common attributes
- Add ``CpuFrequency`` to ``status 2``
- Add ``FlashFrequency`` to ``status 4``
- Add support for up to two BH1750 sensors controlled by commands ``BH1750Resolution`` and ``BH1750MTime`` (#8139)
- Add support for up to eight MCP9808 temperature sensors by device111 (#8594)
- Add support for BL0940 energy monitor as used in Blitzwolf BW-SHP10 (#8175)
- Add initial support for Telegram bot (#8619)
- Add support for HP303B Temperature and Pressure sensor by Robert Jaakke (#8638)
- Add rule trigger ``System#Init`` to allow early rule execution without wifi and mqtt initialized yet
- Add support for Energy sensor (Denky) for French Smart Metering meter provided by global Energy Providers, need a adaptater. See dedicated full [blog](http://hallard.me/category/tinfo/) about French teleinformation stuff
- Add Library to be used for decoding Teleinfo (French Metering Smart Meter)
- Add basic support for ESP32 ethernet adding commands ``Wifi 0/1`` and ``Ethernet 0/1`` both default ON
- Add support for single wire LMT01 temperature Sensor by justifiably (#8713)
- Add compile time interlock parameters (#8759)
- Add compile time user template (#8766)
- Add rotary encoder support for light dimmer and optional color temperature if button1 still pressed (#8670)
>>>>>>> 751e6c2b
<|MERGE_RESOLUTION|>--- conflicted
+++ resolved
@@ -52,72 +52,7 @@
 
 ## Changelog
 
-<<<<<<< HEAD
-### Version 8.3.1 Fred
-
-- Change Hass discovery from using Template or Module name to new Device name (#8462)
-- Change KNX pow function to approximative pow saving 5k of code space
-- Change Mutichannel Gas sensor pow function to approximative pow saving 5k of code space
-- Change Quick Power Cycle detection from 4 to 7 power interrupts (#4066)
-- Fix default state of ``SetOption73 0`` for button decoupling and send multi-press and hold MQTT messages
-- Add command ``DeviceName`` defaults to FriendlyName1 and replaces FriendlyName1 in GUI
-
-### Version 8.3.0 Fred
-
-- Breaking Change Device Groups multicast address and port  (#8270)
-- Change PWM implementation to Arduino #7231 removing support for Core versions before 2.6.3
-- Change default PWM Frequency to 977 Hz from 880 Hz
-- Change minimum PWM Frequency from 100 Hz to 40 Hz
-- Change flash access removing support for any Core before 2.6.3
-- Change HM-10 sensor type detection and add features (#7962)
-- Change light scheme 2,3,4 cycle time speed from 24,48,72,... seconds to 4,6,12,24,36,48,... seconds (#8034)
-- Change remove floating point libs from IRAM
-- Change remove MQTT Info messages on restart for DeepSleep Wake (#8044)
-- Change IRremoteESP8266 library updated to v2.7.6
-- Change HAss discovery by Federico Leoni (#8370)
-- Fix possible Relay toggle on (OTA) restart
-- Fix PWM flickering during wifi connection (#8046)
-- Fix Zigbee sending wrong Sat value with Hue emulation
-- Fix Zigbee crash with Occupancy sensor (#8089)
-- Add Zigbee command ``ZbRestore`` to restore device configuration dumped with ``ZbStatus 2``
-- Add Zigbee command ``ZbUnbind``
-- Add Zigbee command ``ZbBindState`` and ``manuf``attribute
-- Add Zigbee command ``ZbConfig`` and configuration in Settings
-- Add commands ``CounterDebounceLow`` and ``CounterDebounceHigh`` to control debouncing (#8021)
-- Add commands ``NrfPage``, ``NrfIgnore``, ``NrfScan`` and ``NrfBeacon`` to NRF24 Bluetooth driver (#8075)
-- Add commands ``GlobalTemp`` and ``GlobalHum`` to init sensor data (#8152)
-- Add command ``SO`` as shortcut for command ``SetOption``
-- Add command ``SetOption41 <x>`` to force sending gratuitous ARP every <x> seconds
-- Add command ``SetOption73 1`` for button decoupling and send multi-press and hold MQTT messages by Federico Leoni (#8235)
-- Add command ``SetOption90 1`` to disable non-json MQTT messages (#8044)
-- Add command ``SetOption91 1`` to enable fading at startup / power on
-- Add command ``SetOption92 1`` to set PWM Mode from regular PWM to ColorTemp control (Xiaomi Philips ...)
-- Add command ``SetOption93 1`` to control caching of compressed rules
-- Add command ``Sensor10 0/1/2`` to control BH1750 resolution - 0 = High (default), 1 = High2, 2 = Low (#8016)
-- Add command ``Sensor10 31..254`` to control BH1750 measurement time which defaults to 69 (#8016)
-- Add command ``Sensor18 0..32000`` to control PMS5003 sensor interval to extend lifetime by Gene Ruebsamen (#8128)
-- Add command ``DevGroupName`` to specify up to four Device Group Names (#8087)
-- Add command ``DevGroupSend`` to send an update to a Device Group (#8093)
-- Add command ``Ping`` (#7176)
-- Add command ``Palette`` to add the ability to specify a palette of colors (#8150)
-- Add support for unreachable (unplugged) Zigbee devices in Philips Hue emulation and Alexa
-- Add support for 64x48 SSD1306 OLED (#6740)
-- Add support for Seven Segment display using HT16K33 (#8116)
-- Add support for up to four MQTT GroupTopics (#8014)
-- Add support for longer template names
-- Add support for an iAQ sensor (#8107)
-- Add support for AS3935 Lightning Sensor by device111 (#8130)
-- Add console command history (#7483, #8015)
-- Add quick wifi reconnect using saved AP parameters when ``SetOption56 0`` (#3189)
-- Add more accuracy to GPS NTP server (#8088)
-- Add support for analog anemometer by Matteo Albinola (#8283)
-- Add support for OpenTherm by Yuriy Sannikov (#8373)
-- Add support for Thermostat control by arijav (#8212)
-- Add experimental basic support for Tasmota on ESP32 based on work by Jörg Schüler-Maroldt
-- Add automatic compression of Rules to achieve ~60% compression by Stefan Hadinger
-- Add rule trigger at root level like ``on loadavg<50 do power 2 endon`` after ``state`` command
-=======
-### Version 8.3.1.6
+### Version 8.4.0 George
 
 - Change IRremoteESP8266 library updated to v2.7.7
 - Change Adafruit_SGP30 library from v1.0.3 to v1.2.0 (#8519)
@@ -158,5 +93,4 @@
 - Add support for single wire LMT01 temperature Sensor by justifiably (#8713)
 - Add compile time interlock parameters (#8759)
 - Add compile time user template (#8766)
-- Add rotary encoder support for light dimmer and optional color temperature if button1 still pressed (#8670)
->>>>>>> 751e6c2b
+- Add rotary encoder support for light dimmer and optional color temperature if button1 still pressed (#8670)