# I2C devices

Tasmota supports several I2C devices but to use them they mostly need to be enabled at compile time to solve possible address conflicts.

Using command ``I2cDriver`` individual drivers can be enabled or disabled at runtime allowing duplicate I2C addresses at compile time. Use the Index from the table below to control I2C drivers like ``I2cDriver10 0`` for disabling BMP support.

## Supported I2C devices
The following table lists the supported I2C devices

Index | Define              | Driver  | Device   | Address(es) | Description
------|---------------------|---------|----------|-------------|-----------------------------------------------
   1  | USE_PCA9685         | xdrv_15 | PCA9685  | 0x40 - 0x47 | 16-channel 12-bit pwm driver
   2  | USE_PCF8574         | xdrv_28 | PCF8574  | 0x20 - 0x26 | 8-bit I/O expander
   2  | USE_PCF8574         | xdrv_28 | PCF8574A | 0x39 - 0x3F | 8-bit I/O expander
   3  | USE_DISPLAY_LCD     | xdsp_01 |          | 0x27, 0x3F  | LCD display
   4  | USE_DISPLAY_SSD1306 | xdsp_02 | SSD1306  | 0x3C - 0x3D | Oled display
   5  | USE_DISPLAY_MATRIX  | xdsp_03 | HT16K33  | 0x70 - 0x77 | 8x8 led matrix
   6  | USE_DISPLAY_SH1106  | xdsp_07 | SH1106   | 0x3C - 0x3D | Oled display
   7  | USE_ADE7953         | xnrg_07 | ADE7953  | 0x38        | Energy monitor
   8  | USE_SHT             | xsns_07 | SHT1X    | Any         | Temperature and Humidity sensor
   9  | USE_HTU             | xsns_08 | HTU21    | 0x40        | Temperature and Humidity sensor
   9  | USE_HTU             | xsns_08 | SI7013   | 0x40        | Temperature and Humidity sensor
   9  | USE_HTU             | xsns_08 | SI7020   | 0x40        | Temperature and Humidity sensor
   9  | USE_HTU             | xsns_08 | SI7021   | 0x40        | Temperature and Humidity sensor
  10  | USE_BMP             | xsns_09 | BMP085   | 0x76 - 0x77 | Pressure and temperature sensor
  10  | USE_BMP             | xsns_09 | BMP180   | 0x76 - 0x77 | Pressure and temperature sensor
  10  | USE_BMP             | xsns_09 | BMP280   | 0x76 - 0x77 | Pressure and temperature sensor
  10  | USE_BMP             | xsns_09 | BME280   | 0x76 - 0x77 | Pressure, temperature and humidity sensor
  10  | USE_BMP             | xsns_09 | BME680   | 0x76 - 0x77 | Pressure, temperature, humidity and gas sensor
  11  | USE_BH1750          | xsns_10 | BH1750   | 0x23, 0x5C  | Ambient light intensity sensor
  12  | USE_VEML6070        | xsns_11 | VEML6070 | 0x38 - 0x39 | Ultra violet light intensity sensor
  13  | USE_ADS1115         | xsns_12 | ADS1115  | 0x48 - 0x4B | 4-channel 16-bit A/D converter
  14  | USE_INA219          | xsns_13 | INA219   | 0x40 - 0x41, 0x44 - 0x45 | Low voltage current sensor
  15  | USE_SHT3X           | xsns_14 | SHT3X    | 0x44 - 0x45 | Temperature and Humidity sensor
  15  | USE_SHT3X           | xsns_14 | SHTC3    | 0x70        | Temperature and Humidity sensor
  16  | USE_TSL2561         | xsns_16 | TSL2561  | 0x29, 0x39, 0x49 | Light intensity sensor
  17  | USE_MGS             | xsns_19 | Grove    | 0x04        | Multichannel gas sensor
  18  | USE_SGP30           | xsns_21 | SGP30    | 0x58        | Gas (TVOC) and air quality sensor
  19  | USE_SI1145          | xsns_24 | SI1145   | 0x60        | Ultra violet index and light sensor
  19  | USE_SI1145          | xsns_24 | SI1146   | 0x60        | Ultra violet index and light sensor
  19  | USE_SI1145          | xsns_24 | SI1147   | 0x60        | Ultra violet index and light sensor
  20  | USE_LM75AD          | xsns_26 | LM75AD   | 0x48 - 0x4F | Temperature sensor
  21  | USE_APDS9960        | xsns_27 | APDS9960 | 0x39        | Proximity ambient light RGB and gesture sensor
  22  | USE_MCP230xx        | xsns_29 | MCP23008 | 0x20 - 0x26 | 16-bit I/O expander
  22  | USE_MCP230xx        | xsns_29 | MCP23017 | 0x20 - 0x26 | 16-bit I/O expander
  23  | USE_MPR121          | xsns_30 | MPR121   | 0x5A - 0x5D | Proximity capacitive touch sensor
  24  | USE_CCS811          | xsns_31 | CCS811   | 0x5A        | Gas (TVOC) and air quality sensor
  25  | USE_MPU6050         | xsns_32 | MPU6050  | 0x68 - 0x69 | 3-axis gyroscope and temperature sensor
  26  | USE_DS3231          | xsns_33 | DS3231   | 0x68        | Real time clock
  27  | USE_MGC3130         | xsns_36 | MGC3130  | 0x42        | Electric field sensor
  28  | USE_MAX44009        | xsns_41 | MAX44009 | 0x4A - 0x4B | Ambient light intensity sensor
  29  | USE_SCD30           | xsns_42 | SCD30    | 0x61        | CO2 sensor
  30  | USE_SPS30           | xsns_44 | SPS30    | 0x69        | Particle sensor
  31  | USE_VL53L0X         | xsns_45 | VL53L0X  | 0x29        | Time-of-flight (ToF) distance sensor
  32  | USE_MLX90614        | xsns_46 | MLX90614 | 0x5A        | Infra red temperature sensor
  33  | USE_CHIRP           | xsns_48 | CHIRP    | 0x20        | Soil moisture sensor
  34  | USE_PAJ7620         | xsns_50 | PAJ7620  | 0x73        | Gesture sensor
  35  | USE_INA226          | xsns_54 | INA226   | 0x40 - 0x41, 0x44 - 0x45 | Low voltage current sensor
  36  | USE_HIH6            | xsns_55 | HIH6130  | 0x27        | Temperature and Humidity sensor
  37  | USE_24C256          | xdrv_10 | 24C256   | 0x50        | Scripter EEPROM storage
  38  | USE_DISPLAY_ILI9488 | xdsp_08 | FT6236   | 0x38        | Touch panel controller
  39  | USE_DISPLAY_RA8876  | xdsp_10 | FT5316   | 0x38        | Touch panel controller
  40  | USE_TSL2591         | xsns_57 | TLS2591  | 0x29        | Light intensity sensor
  41  | USE_DHT12           | xsns_58 | DHT12    | 0x5C        | Temperature and humidity sensor
  42  | USE_DS1624          | xsns_59 | DS1621   | 0x48 - 0x4F | Temperature sensor
  42  | USE_DS1624          | xsns_59 | DS1624   | 0x48 - 0x4F | Temperature sensor
<<<<<<< HEAD
  43  | USE_WEMOS_MOTOR_V1  | xdrv_34 |          | 0x30        | WEMOS motor shield v1.0.0 (6612FNG)
=======
  43  | USE_AHT1x           | xsns_63 | AHT10/15 | 0x38        | Temperature and humidity sensor
>>>>>>> 1875365a
<|MERGE_RESOLUTION|>--- conflicted
+++ resolved
@@ -64,8 +64,5 @@
   41  | USE_DHT12           | xsns_58 | DHT12    | 0x5C        | Temperature and humidity sensor
   42  | USE_DS1624          | xsns_59 | DS1621   | 0x48 - 0x4F | Temperature sensor
   42  | USE_DS1624          | xsns_59 | DS1624   | 0x48 - 0x4F | Temperature sensor
-<<<<<<< HEAD
-  43  | USE_WEMOS_MOTOR_V1  | xdrv_34 |          | 0x30        | WEMOS motor shield v1.0.0 (6612FNG)
-=======
   43  | USE_AHT1x           | xsns_63 | AHT10/15 | 0x38        | Temperature and humidity sensor
->>>>>>> 1875365a
+  44  | USE_WEMOS_MOTOR_V1  | xdrv_34 |          | 0x2D - 0x30 | WEMOS motor shield v1.0.0 (6612FNG)